version: 2.1

#----------------------------------------------------------------------------#
# Commands are used as building blocks for jobs, which run through workflows #
#----------------------------------------------------------------------------#

commands:
  checkout:
    steps:
      - run:
          name: checkout
          command: |
            # Copy of the upstream checkout command with the following modifications:
            # 1. CIRCLE_REPOSITORY_URL is updated to use https rather than ssh
            # 2. Removed ssh specific sections

            # Use https rather than ssh to clone public projects
            CIRCLE_REPOSITORY_URL=${CIRCLE_REPOSITORY_URL/://}
            CIRCLE_REPOSITORY_URL=${CIRCLE_REPOSITORY_URL/git@/https://}

            echo "Repository URL: ${CIRCLE_REPOSITORY_URL}"

            # Workaround old docker images with incorrect $HOME
            # check https://github.com/docker/docker/issues/2968 for details
            if [ "${HOME}" = "/" ]
            then
              export HOME=$(getent passwd $(id -un) | cut -d: -f6)
            fi

            # Ensure ~ is expanded otherwise bash treats is as string literal
            eval CIRCLE_WORKING_DIRECTORY=${CIRCLE_WORKING_DIRECTORY}
            if [ -e ${CIRCLE_WORKING_DIRECTORY}/.git ]
            then
              cd ${CIRCLE_WORKING_DIRECTORY}
              git remote set-url origin "$CIRCLE_REPOSITORY_URL" || true
            else
              mkdir -p ${CIRCLE_WORKING_DIRECTORY}
              cd ${CIRCLE_WORKING_DIRECTORY}
              git clone "$CIRCLE_REPOSITORY_URL" .
            fi

            if [ -n "$CIRCLE_TAG" ]
            then
              git fetch --force origin "refs/tags/${CIRCLE_TAG}"
            else
              # By default "git fetch" only fetches refs/<branchname>
              # Below ensures we also fetch PR refs
              git config --add remote.origin.fetch "+refs/pull/*/head:refs/remotes/origin/pull/*"
              git fetch --force --quiet origin
            fi

            if [ -n "$CIRCLE_TAG" ]
            then
              git reset --hard "$CIRCLE_SHA1"
              git checkout -q "$CIRCLE_TAG"
            elif [ -n "$CIRCLE_BRANCH" ]
            then
              git reset --hard "$CIRCLE_SHA1"
              git checkout -q -B "$CIRCLE_BRANCH"
            fi

            git reset --hard "$CIRCLE_SHA1"

  # gofmt performs checks on the entire codebase to ensure everything is formated
  # with the gofmt tool.
  gofmt:
    steps:
      - checkout
      - run:
          name: Run gofmt
          command: ./gofmt.sh

  # gogenerate validates that any generated code has been updated if needed.
  gogenerate:
    steps:
      - checkout
      - run:
          name: Check generated code
          command: ./gogenerate.sh

  # govet does govet checks in the entire codebase.
  govet:
    steps:
      - checkout
      - run:
          name: Run govet
          command: ./govet.sh

  # staticcheck runs staticcheck in the entire codebase.
  staticcheck:
    steps:
      - checkout
      - run:
          name: Run staticcheck
          command: ./staticcheck.sh

  # check_deprecations ensures a release is actually removing deprecated fields
  # that were supposed to be discontinued in said release.
  check_deprecations:
    steps:
      - run:
          name: Run deprecation tests when on a tagged commit
          command: |
            if [ "$CIRCLE_TAG" != "" ]; then
              # Negate the result so process exits with 1 if anything found
              echo "Searching for \"action needed\" tags..."
              ! egrep -irn -A 1 --include=*.go "Action.+needed.+in.+release:.+$CIRCLE_TAG" ./
            fi

  # install_golang installs golang, it's only used in horizon integration tests,
  # other jobs use golang docker image.
  install_golang:
    steps:
      - run:
          name: Download and install golang
          command: |
            sudo rm -rf /usr/local/go
            wget https://dl.google.com/go/go1.14.15.linux-amd64.tar.gz
            sudo tar -C /usr/local -xzf go1.14.15.linux-amd64.tar.gz

  # install_go_deps installs the go dependencies of the project.
  install_go_deps:
    steps:
      - checkout
      - restore_cache:
          keys:
            - go-mod-v1-{{ checksum "go.mod" }}-{{ checksum "go.sum" }}
      - run:
          name: Download dependencies
          command: |
            go mod download
      - save_cache:
          key: go-mod-v1-{{ checksum "go.mod" }}-{{ checksum "go.sum" }}
          paths:
            - /go/pkg/mod

  # check_go_deps validates that the dependencies are expected.
  check_go_deps:
    steps:
      - checkout
      - run:
          name: Check dependencies
          command: ./gomod.sh

  # install_stellar_core installs the latest unstable version of stellar core.
  install_stellar_core:
    steps:
      - run:
          name: Install latest version of Stellar Core
          command: |
            sudo wget -qO - https://apt.stellar.org/SDF.asc | APT_KEY_DONT_WARN_ON_DANGEROUS_USAGE=true sudo apt-key add -
            sudo bash -c 'echo "deb https://apt.stellar.org xenial unstable" > /etc/apt/sources.list.d/SDF-unstable.list'
            sudo apt-get update && sudo apt-get install -y stellar-core
            echo "using stellar core version $(stellar-core version)"
            echo "export CAPTIVE_CORE_BIN=/usr/bin/stellar-core" >> $BASH_ENV

  check_ingest_state:
    steps:
      - run:
          name: Getting latest checkpoint ledger
          command: |
            export LATEST_LEDGER=`curl -s http://history.stellar.org/prd/core-live/core_live_001/.well-known/stellar-history.json | jq -r '.currentLedger'`
            echo $LATEST_LEDGER # For debug
            echo "export LATEST_LEDGER=$LATEST_LEDGER" >> $BASH_ENV # Persist between steps
      - run:
          name: Dump state using ingest
          command: go run -v ./exp/tools/dump-ledger-state/
      - run:
          name: Init stellar-core DB
          command: stellar-core --conf ./exp/tools/dump-ledger-state/stellar-core.cfg new-db
      - run:
          name: Catchup core
          command: stellar-core --conf ./exp/tools/dump-ledger-state/stellar-core.cfg catchup $LATEST_LEDGER/1
      - run:
          name: Dump stellar-core DB
          command: ./exp/tools/dump-ledger-state/dump_core_db.sh
      - run:
          name: Compare state dumps
          command: ./exp/tools/dump-ledger-state/diff_test.sh

  # test_packages performs tests on all packages of the monorepo.
  test_packages:
    steps:
      - run:
          name: Install dockerize
          command: wget https://github.com/jwilder/dockerize/releases/download/$DOCKERIZE_VERSION/dockerize-linux-amd64-$DOCKERIZE_VERSION.tar.gz && tar -C /usr/local/bin -xzvf dockerize-linux-amd64-$DOCKERIZE_VERSION.tar.gz && rm dockerize-linux-amd64-$DOCKERIZE_VERSION.tar.gz
          environment:
            DOCKERIZE_VERSION: v0.3.0
      - run:
          name: Wait for postgres
          command: |
            dockerize -wait tcp://localhost:5432 -timeout 1m
      - run:
          name: Run package tests
          environment:
            # When running on Docker in Circle, Go thinks there are 36 CPUs
            # which means the default number of parallel build processes will be 36
            # but using 36 build processes can lead to OOM errors
            # because according to https://circleci.com/docs/2.0/configuration-reference/#resource_class ,
            # the default Docker container only has 2 CPUs available.
            # That is why we explicitly specify -p=4 to reduce the number of parallel build processes
            GOFLAGS: -p=4
          command: go test -race -coverprofile=coverage.txt -covermode=atomic ./...

  # build_packages creates the project's artifacts.
  build_packages:
    steps:
      - run:
          name: Build release artifacts dependencies
          command: |
            apt-get update
            apt-get install -y zip
      - run:
          name: Build release artifacts
          command: go run ./support/scripts/build_release_artifacts/main.go

  # send_coverage_report sends coverage report to codecov.io
  send_coverage_report:
    steps:
      - run:
          name: Send report to codecov.io
          command: bash <(curl -s https://codecov.io/bash)

<<<<<<< HEAD
  # run_horizon_integration_tests runs Horizon's integration tests
  run_horizon_integration_tests:
    parameters:
      enable-captive-core:
        type: boolean
        default: false
    steps:
      - unless:
          condition: << parameters.enable-captive-core >>
          steps:
            - run: docker run -d --env POSTGRES_HOST_AUTH_METHOD=trust -p 5432:5432 circleci/postgres:9.6.5-alpine
      - run:
          name: Run Horizon integration tests <<# parameters.enable-captive-core >>(With captive core)<</ parameters.enable-captive-core >>
          # Currently all integration tests are in a single directory.
          # Pulling the image helps with test running time
          command: |
            cd ~/go/src/github.com/stellar/go
            <<^ parameters.enable-captive-core >>HORIZON_INTEGRATION_ENABLE_CAPTIVE_CORE=false<</ parameters.enable-captive-core >> go test -timeout 25m -v ./services/horizon/internal/integration/...

=======
>>>>>>> f071f3b0
#-----------------------------------------------------------------------------#
# Jobs use the commands to accomplish a given task, and run through workflows #
#-----------------------------------------------------------------------------#

jobs:
  # check_code_1_16 performs code checks using Go 1.16.
  check_code_1_16:
    working_directory: /go/src/github.com/stellar/go
    docker:
      - image: golang:1.16rc1
    steps:
      - install_go_deps
      - check_go_deps
      - gofmt
      - gogenerate
      - govet
      - staticcheck
      - build_packages

  # check_code_1_15 performs code checks using Go 1.15.
  check_code_1_15:
    working_directory: /go/src/github.com/stellar/go
    docker:
      - image: golang:1.15.8
    steps:
      - install_go_deps
      - check_go_deps
      - gofmt
      - gogenerate
      - govet
      - staticcheck
      - build_packages

  # test_code_1_14 performs all package tests using Go 1.14.
  test_code_1_14:
    working_directory: /go/src/github.com/stellar/go
    docker:
      - image: golang:1.14.15-stretch
        environment:
          GO111MODULE: "on"
          PGHOST: localhost
          PGPORT: 5432
          PGUSER: circleci
          PGDATABASE: circle_test
          MYSQL_HOST: 127.0.0.1
          MYSQL_PORT: 3306
      - image: circleci/postgres:9.6.5-alpine-ram
        environment:
          POSTGRES_USER: circleci
    steps:
      - install_go_deps
      - test_packages

  # test_code_1_14_postgres10 performs all package tests using Go 1.14 and Postgres 10.
  test_code_1_14_postgres10:
    working_directory: /go/src/github.com/stellar/go
    docker:
      - image: golang:1.14.15-stretch
        environment:
          GO111MODULE: "on"
          PGHOST: localhost
          PGPORT: 5432
          PGUSER: circleci
          PGDATABASE: circle_test
          MYSQL_HOST: 127.0.0.1
          MYSQL_PORT: 3306
      - image: circleci/postgres:10-alpine-ram
        environment:
          POSTGRES_USER: circleci
      - image: circleci/redis:5.0-alpine
    steps:
      - install_go_deps
      - test_packages

  # test_code_1_15 performs all package tests using Go 1.15.
  test_code_1_15:
    working_directory: /go/src/github.com/stellar/go
    docker:
      - image: golang:1.15.8
        environment:
          GO111MODULE: "on"
          PGHOST: localhost
          PGPORT: 5432
          PGUSER: circleci
          PGDATABASE: circle_test
          MYSQL_HOST: 127.0.0.1
          MYSQL_PORT: 3306
      - image: circleci/postgres:9.6.5-alpine-ram
        environment:
          POSTGRES_USER: circleci
    steps:
      - install_go_deps
      - test_packages

  # test_code_1_15 performs all package tests using Go 1.15 and Postgres 10.
  test_code_1_15_postgres10:
    working_directory: /go/src/github.com/stellar/go
    docker:
      - image: golang:1.15.8
        environment:
          GO111MODULE: "on"
          PGHOST: localhost
          PGPORT: 5432
          PGUSER: circleci
          PGDATABASE: circle_test
          MYSQL_HOST: 127.0.0.1
          MYSQL_PORT: 3306
      - image: circleci/postgres:10-alpine-ram
        environment:
          POSTGRES_USER: circleci
      - image: circleci/redis:5.0-alpine
    steps:
      - install_go_deps
      - test_packages
      - send_coverage_report

  # test_code_1_16 performs all package tests using Go 1.16.
  test_code_1_16:
    working_directory: /go/src/github.com/stellar/go
    docker:
      - image: golang:1.16rc1
        environment:
          GO111MODULE: "on"
          PGHOST: localhost
          PGPORT: 5432
          PGUSER: circleci
          PGDATABASE: circle_test
          MYSQL_HOST: 127.0.0.1
          MYSQL_PORT: 3306
      - image: circleci/postgres:9.6.5-alpine-ram
        environment:
          POSTGRES_USER: circleci
    steps:
      - install_go_deps
      - test_packages

  # test_code_1_16 performs all package tests using Go 1.16 and Postgres 10.
  test_code_1_16_postgres10:
    working_directory: /go/src/github.com/stellar/go
    docker:
      - image: golang:1.16rc1
        environment:
          GO111MODULE: "on"
          PGHOST: localhost
          PGPORT: 5432
          PGUSER: circleci
          PGDATABASE: circle_test
          MYSQL_HOST: 127.0.0.1
          MYSQL_PORT: 3306
      - image: circleci/postgres:10-alpine-ram
        environment:
          POSTGRES_USER: circleci
      - image: circleci/redis:5.0-alpine
    steps:
      - install_go_deps
      - test_packages
      - send_coverage_report
  # publish_artifacts builds and uploads artifacts to any tagged commit.
  #
  # NOTE: this commands relies on an env var called GITHUB_TOKEN which is a
  # GH OAUTH token with `repo` access.
  publish_artifacts:
    working_directory: /go/src/github.com/stellar/go
    docker:
      # Artifacts are built on Go 1.14 because a Go 1.15 Docker image for
      # Debian Stretch is currently not available. See
      # https://github.com/docker-library/golang/issues/344.
      - image: golang:1.14.15-stretch
    steps:
      - check_deprecations
      - install_go_deps
      - check_go_deps
      - build_packages
      - attach_workspace:
          at: ./dist
      - run:
          name: "Publish release on GitHub"
          command: |
            if [ "$(ls -A ./dist)" ]
            then
              go get github.com/tcnksm/ghr
              ghr -t ${GITHUB_TOKEN} -u ${CIRCLE_PROJECT_USERNAME} -r ${CIRCLE_PROJECT_REPONAME} -c ${CIRCLE_SHA1} ${CIRCLE_TAG} ./dist/
            else
                echo "No files found in ./dist. No binaries to publish for ${CIRCLE_TAG}."
            fi

  publish_state_diff_docker_image:
    docker:
      - image: docker:18.04-git
    steps:
      - checkout
      - setup_remote_docker
      - run:
          name: Build and Push Docker image
          command: |
            echo "$DOCKER_PASS" | docker login -u "$DOCKER_USER" --password-stdin
            docker build --no-cache -f exp/tools/dump-ledger-state/Dockerfile --build-arg GITCOMMIT=$CIRCLE_SHA1 -t stellar/ledger-state-diff:$CIRCLE_SHA1 -t stellar/ledger-state-diff:latest .
            docker push stellar/ledger-state-diff:$CIRCLE_SHA1
            docker push stellar/ledger-state-diff:latest

  publish_horizon_docker_image:
    docker:
      - image: docker:18.04-git
    steps:
      - checkout
      - setup_remote_docker
      - run:
          name: Build and Push Docker image
          command: |
            echo "$DOCKER_PASS" | docker login -u "$DOCKER_USER" --password-stdin
            # CIRCLE_TAG will be prefixed by "horizon-v", here we build the horizon docker image and tag it with stellar/horizon:$VERSION
            # where version is CIRCLE_TAG without the "horizon-v" prefix
            VERSION=${CIRCLE_TAG#horizon-v}
            docker build -f services/horizon/docker/Dockerfile -t stellar/horizon:$VERSION .
            docker push stellar/horizon:$VERSION

  publish_latest_horizon_docker_image:
    docker:
      - image: docker:18.04-git
    steps:
      - checkout
      - setup_remote_docker
      - run:
          name: Build and Push Docker image
          command: |
            echo "$DOCKER_PASS" | docker login -u "$DOCKER_USER" --password-stdin
            docker build -f services/horizon/docker/Dockerfile -t stellar/horizon:latest .
            docker push stellar/horizon:latest

  publish_commit_hash_horizon_docker_image:
    docker:
      - image: docker:18.04-git
    steps:
      - checkout
      - setup_remote_docker
      - run:
          name: Build and Push Docker image
          command: |
            echo "$DOCKER_PASS" | docker login -u "$DOCKER_USER" --password-stdin
            TAG=$(git rev-parse --short HEAD)
            docker build -f services/horizon/docker/Dockerfile -t stellar/horizon:$TAG .
            docker push stellar/horizon:$TAG

  # test_horizon_integration performs Horizon integration tests, it's using
  # decicated vm machine to be able to start arbitrary docker containers.
  test_horizon_integration:
    parameters:
      enable-captive-core:
        type: boolean
        default: false
    working_directory: ~/go/src/github.com/stellar/go
    machine:
      image: ubuntu-1604:202010-01
    steps:
      - checkout
      - run:
          name: Setting env variables
          command: echo "export HORIZON_INTEGRATION_TESTS=true" >> $BASH_ENV
      - run:
          name: Pull latest Stellar Core image
          command: docker pull stellar/stellar-core
      - install_golang
      - run:
          name: Start Horizon Postgres DB
          command: docker run -d --env POSTGRES_HOST_AUTH_METHOD=trust -p 5432:5432 circleci/postgres:9.6.5-alpine
      - when:
          condition: << parameters.enable-captive-core >>
          steps:
            - install_stellar_core
      - run:
          name: Run Horizon integration tests <<# parameters.enable-captive-core >>(With captive core)<</ parameters.enable-captive-core >>
          # Currently all integration tests are in a single directory.
          # Pulling the image helps with test running time
          command: |
            cd ~/go/src/github.com/stellar/go
            <<# parameters.enable-captive-core >>HORIZON_INTEGRATION_ENABLE_CAPTIVE_CORE=true<</ parameters.enable-captive-core >> go test -timeout 25m -v ./services/horizon/internal/integration/...

#-------------------------------------------------------------------------#
# Workflows orchestrate jobs and make sure they run in the right sequence #
#-------------------------------------------------------------------------#

workflows:
  version: 2

  check_code_and_test:
    jobs:
      - check_code_1_15
      - check_code_1_16
      - test_code_1_14
      - test_code_1_14_postgres10
      - test_code_1_15
      - test_code_1_15_postgres10
      - test_code_1_16
      - test_code_1_16_postgres10
      # run the integration tests ...
      #   ... without captive core
      - test_horizon_integration
      #   ... and with captive core
      - test_horizon_integration:
          name: test_horizon_integration_with_captive_core
          enable-captive-core: true
      - publish_state_diff_docker_image:
          filters:
              branches:
                only:
                  - master

  build_and_deploy:
    jobs:
      - publish_artifacts:
          filters:
              tags:
                ignore: snapshots
              branches:
                ignore: /.*/
      - publish_commit_hash_horizon_docker_image:
          filters:
            tags:
              ignore: /.*/
            branches:
              only: master
      - publish_horizon_docker_image:
          filters:
              tags:
                only: /^horizon-v.*/
              branches:
                ignore: /.*/
      - hold: # <<< A job that will require manual approval in the CircleCI web application.
          filters:
              tags:
                only: /^horizon-v.*/
              branches:
                ignore: /.*/
          type: approval # <<< This key-value pair will set your workflow to a status of "On Hold"
          requires: # We only run the "hold" job when publish_horizon_docker_image has succeeded
           - publish_horizon_docker_image
      - publish_latest_horizon_docker_image:
          filters:
              tags:
                only: /^horizon-v.*/
              branches:
                ignore: /.*/
          # Pushing stellar/horizon:latest to docker hub requires manual approval
          requires:
            - hold<|MERGE_RESOLUTION|>--- conflicted
+++ resolved
@@ -221,28 +221,6 @@
           name: Send report to codecov.io
           command: bash <(curl -s https://codecov.io/bash)
 
-<<<<<<< HEAD
-  # run_horizon_integration_tests runs Horizon's integration tests
-  run_horizon_integration_tests:
-    parameters:
-      enable-captive-core:
-        type: boolean
-        default: false
-    steps:
-      - unless:
-          condition: << parameters.enable-captive-core >>
-          steps:
-            - run: docker run -d --env POSTGRES_HOST_AUTH_METHOD=trust -p 5432:5432 circleci/postgres:9.6.5-alpine
-      - run:
-          name: Run Horizon integration tests <<# parameters.enable-captive-core >>(With captive core)<</ parameters.enable-captive-core >>
-          # Currently all integration tests are in a single directory.
-          # Pulling the image helps with test running time
-          command: |
-            cd ~/go/src/github.com/stellar/go
-            <<^ parameters.enable-captive-core >>HORIZON_INTEGRATION_ENABLE_CAPTIVE_CORE=false<</ parameters.enable-captive-core >> go test -timeout 25m -v ./services/horizon/internal/integration/...
-
-=======
->>>>>>> f071f3b0
 #-----------------------------------------------------------------------------#
 # Jobs use the commands to accomplish a given task, and run through workflows #
 #-----------------------------------------------------------------------------#
