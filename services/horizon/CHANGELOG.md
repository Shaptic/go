--- conflicted
+++ resolved
@@ -3,17 +3,12 @@
 All notable changes to this project will be documented in this
 file. This project adheres to [Semantic Versioning](http://semver.org/).
 
-<<<<<<< HEAD
-## 2.21.0 (Pending)
+## Unreleased
 
 ### Changes
 
 - Update XDR definitions for soroban usage ([4576](https://github.com/stellar/go/pull/4576))
 - Include InvokeHostFunction Details on Operation API resources ([4608](https://github.com/stellar/go/pull/4608))
-
-=======
-
-## Unreleased
 
 ## 2.23.1
 
@@ -67,7 +62,6 @@
 ### DB Schema Migration
 
 - Added indexes by id for assets in the respective `history_trades` tables. Ingestion will stop while the migration is being applied. ([4565](https://github.com/stellar/go/pull/4565))
->>>>>>> 421af3aa
 
 ## 2.20.0
 
