# Changelog

All notable changes to this project will be documented in this
file. This project adheres to [Semantic Versioning](http://semver.org/).

## Unreleased

## 2.29.0

### Added
- New `db_error_total` metrics key with labels `ctx_error`, `db_error`, and `db_error_extra` ([5225](https://github.com/stellar/go/pull/5225)).
- Bumped go version to the latest (1.22.1) ([5232](https://github.com/stellar/go/pull/5232))
- Add metrics for ingestion loaders ([5209](https://github.com/stellar/go/pull/5209)).
- Add metrics for http api requests in flight and requests received ([5240](https://github.com/stellar/go/pull/5240)).

### Fixed
- History archive access is more effective when you pass list of URLs to Horizon: they will now be accessed in a round-robin fashion, use alternative archives on errors, and intelligently back off ([5224](https://github.com/stellar/go/pull/5224))
- Remove captive core info request error logs ([5145](https://github.com/stellar/go/pull/5145))
- Removed duplicate "Processed Ledger" log statement during resume state ([5152](https://github.com/stellar/go/pull/5152))
- Fixed incorrect duration for ingestion processor metric ([5216](https://github.com/stellar/go/pull/5216))
- Fixed sql performance on account transactions query ([5229](https://github.com/stellar/go/pull/5229))

<<<<<<< HEAD

## 2.28.4

### Added
- Bumped go version to the latest (1.22.1)

=======

>>>>>>> 4b0b0787
### Breaking Changes
- The Horizon API Transaction resource field in json `result_meta_xdr` is now optional and Horizon API will not emit the field when Horizon has been configured with `SKIP_TXMETA=true`, effectively null, otherwise if Horizon is configured with `SKIP_TXMETA=false` which is default, then the API Transaction field `result_meta_xdr` will remain present and populated with base64 encoded xdr [5228](https://github.com/stellar/go/pull/5228).

## 2.28.3

### Fixed
- Fix claimable_balance_claimants subquery in GetClaimableBalances() ([5207](https://github.com/stellar/go/pull/5207))

### Added
- New optional config `SKIP_TXMETA` ([5189](https://github.com/stellar/go/issues/5189)). Defaults to `FALSE`, when `TRUE` the following will occur:
  * history_transactions.tx_meta column will have serialized xdr that equates to empty for any protocol version, such as for `xdr.TransactionMeta.V3`, `Operations`, `TxChangesAfter`, `TxChangesBefore` will be empty arrays and `SorobanMeta` will be nil.

### Breaking Changes
- Removed `DISABLE_SOROBAN_INGEST` configuration parameter, use the new `SKIP_TXMETA` parameter instead.

## 2.28.2

### Fixed
- History archive caching would cause file corruption in certain environments ([5197](https://github.com/stellar/go/pull/5197))
- Server error in claimable balance API when claimant, asset and cursor query params are supplied ([5200](https://github.com/stellar/go/pull/5200))

## 2.28.1

### Fixed
- Submitting transaction with a future gapped sequence number greater than 1 past current source account sequence, may result in delayed 60s timeout response, rather than expected HTTP 400 error response with `result_codes: {transaction: "tx_bad_seq"}` ([5191](https://github.com/stellar/go/pull/5191))

## 2.28.0

### Fixed
- Ingestion performance improvements ([4909](https://github.com/stellar/go/issues/4909))
- Trade aggregation rebuild errors reported on `db reingest range` with parallel workers ([5168](https://github.com/stellar/go/pull/5168))
- Limited global flags displayed on cli help output ([5077](https://github.com/stellar/go/pull/5077))
- Network usage has been significantly reduced with caching. **Warning:** To support the cache, disk requirements may increase by up to 15GB ([5171](https://github.com/stellar/go/pull/5171)).

### Added
- We now include metrics for history archive requests ([5166](https://github.com/stellar/go/pull/5166))
- Http history archive requests now include a unique user agent ([5166](https://github.com/stellar/go/pull/5166))
- Added a deprecation warning for using command-line flags when running Horizon ([5051](https://github.com/stellar/go/pull/5051))
- New optional config `DISABLE_SOROBAN_INGEST` ([5175](https://github.com/stellar/go/issues/5175)). Defaults to `FALSE`, when `TRUE` and a soroban transaction is ingested, the following will occur:
  * no effects will be generated for contract invocations.
  * history_transactions.tx_meta column will have serialized xdr that equates to an empty `xdr.TransactionMeta.V3`, `Operations`, `TxChangesAfter`, `TxChangesBefore` will empty arrays and `SorobanMeta` will be nil.
  * API transaction model for `result_meta_xdr` will have same empty serialized xdr for `xdr.TransactionMeta.V3`, `Operations`, `TxChangesAfter`, `TxChangesBefore` will empty arrays and `SorobanMeta` will be nil.
  * API `Operation` model for `InvokeHostFunctionOp` type, will have empty `asset_balance_changes`

### Breaking Changes
- Deprecation of legacy, non-captive core ingestion([5158](https://github.com/stellar/go/pull/5158)):
  * removed configuration flags `--stellar-core-url-db`, `--cursor-name` `--skip-cursor-update`, they are no longer usable.
  * removed automatic updating of core cursor from ingestion background processing.<br/>
    **Note** for upgrading on existing horizon deployments - Since horizon will no longer maintain advancement of this cursor on core, it may require manual removal of the cursor from the core process that your horizon was using for captive core, otherwise that core process may un-necessarily retain older data in buckets on disk up to the last cursor ledger sequence set by prior horizon release.

    The captive core process to check and verify presence of cursor usage is determined by the horizon deployment, if `NETWORK` is present, or `STELLAR_CORE_URL` is present or  `CAPTIVE-CORE-HTTP-PORT` is present and set to non-zero value, or `CAPTIVE-CORE_CONFIG_PATH` is used and the toml has `HTTP_PORT` set to non-zero and `PUBLIC_HTTP_PORT` is not set to false, then it is recommended to perform the following preventative measure on the machine hosting horizon after upgraded to 2.28.0 and process restarted:
    ```
    $ curl http://<captive_core_process_url:captive_core_process_port>/getcursor
    # If there are no cursors reported, done, no need for any action
    # If any horizon cursors exist they need to be dropped by id.
    # By default horizon sets cursor id to "HORIZON" but if it was customized
    # using the --cursor-name flag the id might be different
    $ curl http://<captive_core_process_url:captive_core_process_port>/dropcursor?id=<reported_id_from_getcursor>
    ```


## 2.27.0

### Fixed
- Ordering of effects are now deterministic. Previously the order of some Horizon effects could vary upon reingestion but this issue has now been fixed ([5070](https://github.com/stellar/go/pull/5070)).

## 2.27.0-rc2
### Fixed
- treat null is_payment values as equivalent to false values, avoid sql nil conversion errors([5060](https://github.com/stellar/go/pull/5060)).

## 2.27.0-rc1

**Upgrading to this version from <= 2.26.1 will trigger a state rebuild. During this process (which will take at least 10 minutes), Horizon will not ingest new ledgers.**

**This release adds support for Protocol 20**

### Breaking Changes
- The command line flag `--remote-captive-core-url` has been removed, as remote captive core functionality is now deprecated ([4940](https://github.com/stellar/go/pull/4940)).
- The functionality of generating default captive core configuration based on the --network-passphrase is now deprecated. Use the --network command instead ([4949](https://github.com/stellar/go/pull/4949)).

### Added
- Added new command-line flag `--network` to specify the Stellar network (pubnet or testnet), aiming at simplifying the configuration process by automatically configuring the following parameters based on the chosen network: `--history-archive-urls`, `--network-passphrase`, and `--captive-core-config-path` ([4949](https://github.com/stellar/go/pull/4949)).
- Added `contract_credited` and `contract_debited` effects which are emitted whenever a Soroban contracts sends or receives a Stellar asset ([4832](https://github.com/stellar/go/pull/4832)).
* Added `num_contracts` (total number of Soroban contracts which hold an asset) and `contracts_amount` (total amount of the asset held by all Soroban contracts) fields to asset stat summaries at `/assets` ([4805](https://github.com/stellar/go/pull/4805)).
* Added responses for new operations introduced in protocol 20: `invoke_host_function`, `bump_footprint_expiration`, and `restore_footprint` ([4905](https://github.com/stellar/go/pull/4905)).

### Fixed
- The same slippage calculation from the [`v2.26.1`](#2261) hotfix now properly excludes spikes for smoother trade aggregation plots ([4999](https://github.com/stellar/go/pull/4999)).
- Limit the display of global flags on command line help `-h` output ([5077](https://github.com/stellar/go/pull/5077)).

### DB Schema Migration
- Drop unused indices from the Horizon database. For the database with full history, the migration is anticipated to take up to an hour and is expected to free up approximately 1.3TB of storage ([5081](https://github.com/stellar/go/pull/5081)).

## 2.26.1

### Fixes
- Ingestion will not halt if liquidity pool overflows are detected.


## 2.26.0
### Changes
- Improve error handling for when stellar-core crashes ([4893](https://github.com/stellar/go/pull/4893))
- Suppress Core timeout error in log output such as `error ticking app: context deadline exceeded` when ingestion state machine is in build state. ([4860](https://github.com/stellar/go/pull/4860))


### Breaking Changes
- Modify the default value of `--captive-core-use-db` to true ([4856](https://github.com/stellar/go/issues/4856))
  - This updates the default behavior of captive core to start in on-disk mode.
  - To continue using the previous in-memory mode, explicitly set the `--captive-core-use-db` flag to false

## 2.25.0

### Changes

- Running Horizon with remote captive core is now deprecated ([4826](https://github.com/stellar/go/pull/4826)).
- Add two new configuration variables to control the behavior of state verification ([4821](https://github.com/stellar/go/pull/4821)):
  - `--ingest-state-verification-frequency` which specifies the frequency in checkpoints for how often state verification is run
  - `--ingest-state-verification-timeout` which specifies a timeout on how long state verification can run

### Fixes

* Fix crash in horizon ingestion when running horizon with a remote captive core ([4824](https://github.com/stellar/go/pull/4824)).


## 2.24.1

### Changes

- Bump Go to the latest version (1.20.1), including crypto/tls, mime/multipart, net/http, and path/filepath security fixes.

## 2.24.0

### Changes

- Add support for the experimental _BucketListDB_ to Horizon, the parameters have been added to the Captive Core configuration / TOML files ([4733](https://github.com/stellar/go/pull/4733)):

  * _BucketListDB_ is enabled by default when `--captive-core-use-db` is set and your `stellar-core` version >= 19.6
  * If `--captive-core-use-db` set but your `stellar-core` version < 19.6, an on-disk SQLite database is used (as before).
  * This update will not automatically trigger a state rebuild **unless** `EXPERIMENTAL_BUCKETLIST_DB` is set to false in the Captive Core TOML file.

### Fixes

* Improve error when setting `BUCKET_DIR_PATH` and using Captive Core ([4736](https://github.com/stellar/go/pull/4736)).

## 2.23.1

### Changes

- Bump Go to the latest version, including net/http security fixes.

## 2.23.0

**Upgrading to this version will trigger a state rebuild. During this process, Horizon will not ingest new ledgers.**

### Fixes

* Improve performance of `/claimable_balances` filters. This change should significantly improve `?asset=` and `?claimant=` filters. ([#4690](https://github.com/stellar/go/pull/4690)).
* Reallocate slices after offer removals in order book graph. This is done to prevent keeping a large chunks of allocated but unused memory that can lead to OOM crash.
* The ingestion subsystem will now properly use a pool of history archives if more than one is provided. ([#4687](https://github.com/stellar/go/pull/4687))
* Add `horizon ingest build-state` command which builds state at a specific ledger. Useful for debugging. ([#4636](https://github.com/stellar/go/pull/4636))

## 2.22.1

**Upgrading to this version from <= v2.8.3 will trigger a state rebuild. During this process (which will take at least 10 minutes), Horizon will not ingest new ledgers.**

### Fixes

- `horizon db migrate` commands will not apply migrations if ingestion is disabled ([4664](https://github.com/stellar/go/pull/4664)).

## 2.22.0

**Upgrading to this version from <= v2.8.3 will trigger a state rebuild. During this process (which will take at least 10 minutes), Horizon will not ingest new ledgers.**

### Fixes

- Database migrations will now acquire a lock on ingestion, preventing possible deadlocks ([4587](https://github.com/stellar/go/pull/4587)).

### Changes

- Optimizes startup by preserving the Captive Core storage directory if Horizon has ingested ahead of the requested ledger ([4605](https://github.com/stellar/go/pull/4605)).

### DB Schema Migration

- Introduces a new index that optimizes account queries filtered by asset ([4635](https://github.com/stellar/go/pull/4635)).

## 2.21.0

**Upgrading to this version from <= v2.8.3 will trigger a state rebuild. During this process (which will take at least 10 minutes), Horizon will not ingest new ledgers.**

### Changes

- Bump Go to the latest version, including net/http and net/url security fixes ([4577](https://github.com/stellar/go/pull/4577))

### DB Schema Migration

- Added indexes by id for assets in the respective `history_trades` tables. Ingestion will stop while the migration is being applied. ([4565](https://github.com/stellar/go/pull/4565))

## 2.20.0

**Upgrading to this version from <= v2.8.3 will trigger a state rebuild. During this process (which will take at least 10 minutes), Horizon will not ingest new ledgers.**

### DB Schema Migration

- Added indexes by id for claimable balance and liquidity pool id's in the respective tx/ops tables. Ingestion will stop while the migration is being applied. ([4455](https://github.com/stellar/go/pull/4477))

### Changes

- Orphaned rows in lookup tables (`history_accounts`, `history_claimable_balances` and `history_liquidity_pools`) are removed in small batches after each ledger if `--history-retention-count` is set. ([4518](https://github.com/stellar/go/pull/4518), [4525](https://github.com/stellar/go/pull/4525))
- Improve restart time of Captive-Core when started with `--captive-core-use-db` flag. The solution does not work on Windows. ([4471](https://github.com/stellar/go/pull/4471))
- Fix a bug in which state verifier would run if condition checking DB query fails. ([4523](https://github.com/stellar/go/pull/4523))

## 2.19.0

**Upgrading to this version from <= v2.8.3 will trigger a state rebuild. During this process (which will take at least 10 minutes), Horizon will not ingest new ledgers.**

### Breaking Changes

* Update core version to 19.3.0 ([4485](https://github.com/stellar/go/pull/4485)).
* Pass `--console` to captive core. This is due to a breaking change in stellar-core 19.3.0 ([4487](https://github.com/stellar/go/pull/4487)).

### Changes

* Run postgres autovacuum on `history_trades_60000` table more frequently. ([4412](https://github.com/stellar/go/pull/4412)).
* Change `protocols/horizon.Transaction.AccountSequence` to `int64` from `string`. ([4409](https://github.com/stellar/go/pull/4409)).
* Add missing signer key type names. ([4429](https://github.com/stellar/go/pull/4429)).
* Update core version to 19.2.0. ([4441](https://github.com/stellar/go/pull/4441)).
* Add `User-Agent` header to history archive HTTP requests. ([4463](https://github.com/stellar/go/pull/4463)).

### DB Schema Migration

The migration makes the following schema changes:

  - tunes the `history_trades_60000` table to run autovacuum more frequently. Migration should be brief, does not incur any data/runtime processing. It does not need a reingestion.

## 2.18.1

* Enabled txsub system to work if/when underlying horizon db connection is read only. ([4418](https://github.com/stellar/go/pull/4418))
* Optimize the claimable balance SQL query for best index query plan performance([4398](https://github.com/stellar/go/pull/4398))


### DB Schema Migration

The migration makes the following schema changes:

  - creates new, `history_transactions_filtered_tmp` table related to enabling tx sub processing on read only, only ingest writes to the table. Deprecates, drops prior `txsub_results` table. Migration should be brief, does not incur any data/runtime processing.


## 2.18.0

* New Experimental Ingestion Filters Feature: Provide the ability to select which ledger transactions are accepted at ingestion time to be stored on horizon's historical databse.

  Define filter rules through Admin API and the historical ingestion process will check the rules and only persist the ledger transactions that pass the filter rules. Initially, two filters and corresponding rules are possible:

  * 'whitelist by account id' ([4221](https://github.com/stellar/go/issues/4221))
  * 'whitelist by canonical asset id' ([4222](https://github.com/stellar/go/issues/4222))

  The filters and their configuration are optional features and must be enabled with horizon command line parameters `admin-port=4200` and `exp-enable-ingestion-filtering=true`

  Once set, filter configurations and their rules are initially empty and the filters are disabled by default. To enable filters, update the configuration settings, refer to the Admin API Docs which are published on the Admin Port at http://localhost:<admin_port>/, follow details and examples for endpoints:
  * `/ingestion/filters/account`
  * `/ingestion/filters/asset.`
- Querying claimable balances has been optimized ([4385](https://github.com/stellar/go/pull/4385)).
- Querying trade aggregations has been optimized ([4389](https://github.com/stellar/go/pull/4389)).
- Postgres connections for non ingesting Horizon instances are now configured to timeout on long running queries / transactions ([4390](https://github.com/stellar/go/pull/4390)).
- Added `disable-path-finding` Horizon flag to disable the path finding endpoints. This flag should be enabled on ingesting Horizon instances which do not serve HTTP traffic ([4399](https://github.com/stellar/go/pull/4399)).


## V2.17.1

- Querying claimable balances has been optimized ([4385](https://github.com/stellar/go/pull/4385)).
- Querying trade aggregations has been optimized ([4389](https://github.com/stellar/go/pull/4389)).
- Postgres connections for non ingesting Horizon instances are now configured to timeout on long running queries / transactions ([4390](https://github.com/stellar/go/pull/4390)).
- Added `disable-path-finding` Horizon flag to disable the path finding endpoints. This flag should be enabled on ingesting Horizon instances which do not serve HTTP traffic ([4399](https://github.com/stellar/go/pull/4399)).


## V2.17.0

This is the final release after the [release candidate](v2.17.0-release-candidate), including some small additional changes:

- The transaction precondition record now excludes ([4360](https://github.com/stellar/go/pull/4360)):
  * `min_account_sequence_age` when it's `"0"`, as this is the default value when the condition is not set
  * `preconditions.ledgerbounds.max_ledger` when it's set to 0 (this means that there is no upper bound)

- Timebounds within the `preconditions` object are strings containing int64 UNIX timestamps in seconds rather than formatted date-times (which was a bug) ([4361](https://github.com/stellar/go/pull/4361)).

## V2.17.0 Release Candidate

**Upgrading to this version from <= v2.8.3 will trigger a state rebuild. During this process (which will take at least 10 minutes), Horizon will not ingest new ledgers.**

**Support for Protocol 19** ([4340](https://github.com/stellar/go/pull/4340)):

  - Account records can now contain two new, optional fields:

```txt
    "sequence_ledger": 0, // uint32 ledger number
    "sequence_time": "0"  // uint64 unix time in seconds, as a string
```

  The absence of these fields indicates that the account hasn't taken any actions since prior to the Protocol 19 release. Note that they'll either be both present or both absent.

  - Transaction records can now contain the following optional object:

```txt
    "preconditions": {
      "timebounds": {
        "min_time": "0",  // uint64 unix time in seconds, as a string
        "max_time": "0"   // as above
      },
      "ledgerbounds": {
        "min_ledger": 0,  // uint32 ledger number
        "max_ledger": 0   // as above
      },
      "min_account_sequence": "0",          // int64 sequence number, as a string
      "min_account_sequence_age": "0",      // uint64 unix time in seconds, as a string
      "min_account_sequence_ledger_gap": 0, // uint32 ledger count

      "extra_signers": [] // list of signers as StrKeys
    }
```

  All of the top-level fields within this object are also optional. However, the "ledgerbounds" object will always have at least its `min_ledger` field set.

  Note that the existing "valid_before_time" and "valid_after_time" fields on the top-level object will be identical to the "preconditions.timebounds.min_time" and "preconditions.timebounds.min_time" fields, respectively, if those exist. The "valid_before_time" and "valid_after_time" fields are now considered deprecated and will be removed in Horizon v3.0.0.

### DB Schema Migration

The migration makes the following schema changes:

  - adds new, optional columns to the `history_transactions` table related to the new preconditions
  - adds new, optional columns to the `accounts` table related to the new account extension
  - amends the `signer` column of the `accounts_signers` table to allow signers of arbitrary length

### Deprecations

The following fields on transaction records have been deprecated and will be removed in a future version:

  - `"valid_before"` and `"valid_after"`

These fields are now represented by `preconditions.timebounds.min_time` and `preconditions.timebounds.max_time` as `uint64` UNIX timestamps, in seconds.

## V2.16.1

* v2.16.0 rebuilt using Golang 1.18.1 with security fixes for CVE-2022-24675, CVE-2022-28327 and CVE-2022-27536.

## V2.16.0

* Replace keybase with publicnode in the stellar core config. ([4291](https://github.com/stellar/go/pull/4291))
* Add a rate limit for path finding requests. ([4310](https://github.com/stellar/go/pull/4310))
* Horizonclient, fix multi-parameter url for claimable balance query. ([4248](https://github.com/stellar/go/pull/4248))

## v2.15.1

**Upgrading to this version from <= v2.8.3 will trigger a state rebuild. During this process (which will take at least 10 minutes), Horizon will not ingest new ledgers.**

### Fixes

* Fixed a regression preventing running multiple concurrent captive-core ingestion instances. ([4251](https://github.com/stellar/go/pull/4251))

## v2.15.0

**Upgrading to this version from <= v2.8.3 will trigger a state rebuild. During this process (which will take at least 10 minutes), Horizon will not ingest new ledgers.**

### DB Schema Migration

* DB migrations add columns to the `history_trades` table to enable filtering trades by "rounding slippage". This is very large table so migration may take a long time (depending on your DB hardware). Please test the migrations execution time on the copy of your production DB first.

### Features

* New feature, enable captive core based ingestion to use remote db persistence rather than in-memory for ledger states. Essentially moves what would have been stored in RAM to the external db instead. Recent profiling on the two approaches shows an approximate space usage of about 8GB for ledger states as of 02/2022 timeframe, but it will gradually continue to increase as more accounts/assets are added to network. Current horizon ingest behavior when configured for captive core usage will by default take this space from RAM, unless a new command line flag is specified `--captive-core-use-db=true`, which enables this space to be taken from the external db instead, and not RAM. The external db used is determined be setting `DATABASE` parameter in the captive core cfg/.toml file. If no value is set, then by default it uses sqlite and the db file is stored in `--captive-core-storage-path` - ([4092](https://github.com/stellar/go/pull/4092))
  * Note, if using this feature, we recommend using a storage device with capacity for at least 3000 write ops/second.

### Fixes

* Exclude trades with high "rounding slippage" from `/trade_aggregations` endpoint. ([4178](https://github.com/stellar/go/pull/4178))
  * Note, to apply this change retroactively to existing data you will need to reingest starting from protocol 18 (ledger `38115806`).
* Release DB connection in `/paths` when no longer needed. ([4228](https://github.com/stellar/go/pull/4228))
* Fixed false positive warning during orderbook verification in the horizon log output whenever the in memory orderbook is inconsistent with the postgres liquidity pool and offers table. ([4236](https://github.com/stellar/go/pull/4236))

## v2.14.0

* Restart Stellar-Core when it's context is cancelled. ([4192](https://github.com/stellar/go/pull/4192))
* Resume ingestion immediately when catching up. ([4196](https://github.com/stellar/go/pull/4196))
* Check if there are newer ledger when requested ledger does not exist. ([4198](https://github.com/stellar/go/pull/4198))
* Properly check against the HA array being empty. ([4152](https://github.com/stellar/go/pull/4152))

- Querying claimable balances has been optimized ([4385](https://github.com/stellar/go/pull/4385)).
- Querying trade aggregations has been optimized ([4389](https://github.com/stellar/go/pull/4389)).
- Postgres connections for non ingesting Horizon instances are now configured to timeout on long running queries / transactions ([4390](https://github.com/stellar/go/pull/4390)).
- Added `disable-path-finding` Horizon flag to disable the path finding endpoints. This flag should be enabled on ingesting Horizon instances which do not serve HTTP traffic ([4399](https://github.com/stellar/go/pull/4399)).

## V2.17.0

This is the final release after the [release candidate](v2.17.0-release-candidate), including some small additional changes:

- The transaction precondition record now excludes ([4360](https://github.com/stellar/go/pull/4360)):
  * `min_account_sequence_age` when it's `"0"`, as this is the default value when the condition is not set
  * `preconditions.ledgerbounds.max_ledger` when it's set to 0 (this means that there is no upper bound)

- Timebounds within the `preconditions` object are strings containing int64 UNIX timestamps in seconds rather than formatted date-times (which was a bug) ([4361](https://github.com/stellar/go/pull/4361)).

* New Ingestion Filters Feature: Provide the ability to select which ledger transactions are accepted at ingestion time to be stored on horizon's historical databse.

  Define filter rules through Admin API and the historical ingestion process will check the rules and only persist the ledger transactions that pass the filter rules. Initially, two filters and corresponding rules are possible:

  * 'whitelist by account id' ([4221](https://github.com/stellar/go/issues/4221))
  * 'whitelist by canonical asset id' ([4222](https://github.com/stellar/go/issues/4222))

  The filters and their configuration are optional features and must be enabled with horizon command line parameters `admin-port=4200` and `enable-ingestion-filtering=true`

  Once set, filter configurations and their rules are initially empty and the filters are disabled by default. To enable filters, update the configuration settings, refer to the Admin API Docs which are published on the Admin Port at http://localhost:<admin_port>/, follow details and examples for endpoints:
  * `/ingestion/filters/account`
  * `/ingestion/filters/asset.`

## V2.17.0 Release Candidate

**Upgrading to this version from <= v2.8.3 will trigger a state rebuild. During this process (which will take at least 10 minutes), Horizon will not ingest new ledgers.**

**Support for Protocol 19** ([4340](https://github.com/stellar/go/pull/4340)):

  - Account records can now contain two new, optional fields:

```txt
    "sequence_ledger": 0, // uint32 ledger number
    "sequence_time": "0"  // uint64 unix time in seconds, as a string
```

  The absence of these fields indicates that the account hasn't taken any actions since prior to the Protocol 19 release. Note that they'll either be both present or both absent.

  - Transaction records can now contain the following optional object:

```txt
    "preconditions": {
      "timebounds": {
        "min_time": "0",  // uint64 unix time in seconds, as a string
        "max_time": "0"   // as above
      },
      "ledgerbounds": {
        "min_ledger": 0,  // uint32 ledger number
        "max_ledger": 0   // as above
      },
      "min_account_sequence": "0",          // int64 sequence number, as a string
      "min_account_sequence_age": "0",      // uint64 unix time in seconds, as a string
      "min_account_sequence_ledger_gap": 0, // uint32 ledger count

      "extra_signers": [] // list of signers as StrKeys
    }
```

  All of the top-level fields within this object are also optional. However, the "ledgerbounds" object will always have at least its `min_ledger` field set.

  Note that the existing "valid_before_time" and "valid_after_time" fields on the top-level object will be identical to the "preconditions.timebounds.min_time" and "preconditions.timebounds.min_time" fields, respectively, if those exist. The "valid_before_time" and "valid_after_time" fields are now considered deprecated and will be removed in Horizon v3.0.0.

### DB Schema Migration

The migration makes the following schema changes:

  - adds new, optional columns to the `history_transactions` table related to the new preconditions
  - adds new, optional columns to the `accounts` table related to the new account extension
  - amends the `signer` column of the `accounts_signers` table to allow signers of arbitrary length

### Deprecations

The following fields on transaction records have been deprecated and will be removed in a future version:

  - `"valid_before"` and `"valid_after"`

These fields are now represented by `preconditions.timebounds.min_time` and `preconditions.timebounds.max_time` as `uint64` UNIX timestamps, in seconds.

## V2.16.1

* v2.16.0 rebuilt using Golang 1.18.1 with security fixes for CVE-2022-24675, CVE-2022-28327 and CVE-2022-27536.

## V2.16.0

* Replace keybase with publicnode in the stellar core config. ([4291](https://github.com/stellar/go/pull/4291))
* Add a rate limit for path finding requests. ([4310](https://github.com/stellar/go/pull/4310))
* Horizonclient, fix multi-parameter url for claimable balance query. ([4248](https://github.com/stellar/go/pull/4248))

## v2.15.1

**Upgrading to this version from <= v2.8.3 will trigger a state rebuild. During this process (which will take at least 10 minutes), Horizon will not ingest new ledgers.**

### Fixes

* Fixed a regression preventing running multiple concurrent captive-core ingestion instances. ([4251](https://github.com/stellar/go/pull/4251))

## v2.15.0

**Upgrading to this version from <= v2.8.3 will trigger a state rebuild. During this process (which will take at least 10 minutes), Horizon will not ingest new ledgers.**

### DB Schema Migration

* DB migrations add columns to the `history_trades` table to enable filtering trades by "rounding slippage". This is very large table so migration may take a long time (depending on your DB hardware). Please test the migrations execution time on the copy of your production DB first.

### Features

* New feature, enable captive core based ingestion to use remote db persistence rather than in-memory for ledger states. Essentially moves what would have been stored in RAM to the external db instead. Recent profiling on the two approaches shows an approximate space usage of about 8GB for ledger states as of 02/2022 timeframe, but it will gradually continue to increase as more accounts/assets are added to network. Current horizon ingest behavior when configured for captive core usage will by default take this space from RAM, unless a new command line flag is specified `--captive-core-use-db=true`, which enables this space to be taken from the external db instead, and not RAM. The external db used is determined be setting `DATABASE` parameter in the captive core cfg/.toml file. If no value is set, then by default it uses sqlite and the db file is stored in `--captive-core-storage-path` - ([4092](https://github.com/stellar/go/pull/4092))
  * Note, if using this feature, we recommend using a storage device with capacity for at least 3000 write ops/second.

### Fixes

* Exclude trades with high "rounding slippage" from `/trade_aggregations` endpoint. ([4178](https://github.com/stellar/go/pull/4178))
  * Note, to apply this change retroactively to existing data you will need to reingest starting from protocol 18 (ledger `38115806`).
* Release DB connection in `/paths` when no longer needed. ([4228](https://github.com/stellar/go/pull/4228))
* Fixed false positive warning during orderbook verification in the horizon log output whenever the in memory orderbook is inconsistent with the postgres liquidity pool and offers table. ([4236](https://github.com/stellar/go/pull/4236))

## v2.14.0

* Restart Stellar-Core when it's context is cancelled. ([4192](https://github.com/stellar/go/pull/4192))
* Resume ingestion immediately when catching up. ([4196](https://github.com/stellar/go/pull/4196))
* Check if there are newer ledger when requested ledger does not exist. ([4198](https://github.com/stellar/go/pull/4198))
* Properly check against the HA array being empty. ([4152](https://github.com/stellar/go/pull/4152))

## v2.13.0

### DB Schema Migration

* DB migrations add a column and index to the `history_trades` table to improve performance of some queries. This is very large table so migration may take a long time (depending on your DB hardware). Please test the migrations execution time on the copy of your production DB first.

### Changes

* Improve performance of `/trades?trade_type=liquidity_pool` requests. ([4149](https://github.com/stellar/go/pull/4149))
* Added `absBeforeEpoch` to ClaimableBalance API Resources. It will contain the Unix epoch representation of absolute before date. ([4148](https://github.com/stellar/go/pull/4148))
* Path finding results contain empty paths again (removed in Horizon 2.9.0). ([4137](https://github.com/stellar/go/pull/4137))
* Generate HTTP Status code of 499 for Client Disconnects, should propagate into `horizon_http_requests_duration_seconds_count` metric key with `status="499"` label. ([4098](https://github.com/stellar/go/pull/4098))
* Fix incorrect counting of rate limited events in stream requests. ([4163](https://github.com/stellar/go/pull/4163))
* Update cursor on every ledger when using old non Captive-Core ingestion backend. ([4150](https://github.com/stellar/go/pull/4150))
* Fix the code responsible for updating Stellar-Core status that could stop the metrics updates on connectivity issues. ([4180](https://github.com/stellar/go/pull/4180))

## v2.12.1

### Fixes
* Fixes a critical vulnerability in HTTP server of Golang <=1.17.4. An attacker can cause unbounded memory growth in a Go server accepting HTTP/2 requests.

## v2.12.0

### Features
* Result codes for fee-bump transactions will now also include the inner result codes ([4081](https://github.com/stellar/go/pull/4081))

### Performance improvements
* XDR encoding/decoding pipelines have been optimized ([4069](https://github.com/stellar/go/pull/4069), [4068](https://github.com/stellar/go/pull/4068), [4073](https://github.com/stellar/go/pull/4073), [4064](https://github.com/stellar/go/pull/4064), [4071](https://github.com/stellar/go/pull/4071), [4075](https://github.com/stellar/go/pull/4075), [4077](https://github.com/stellar/go/pull/4077))

* Path-finding on the `/paths` endpoint has been sped up significantly ([4091](https://github.com/stellar/go/pull/4091), [4096](https://github.com/stellar/go/pull/4096), [4102](https://github.com/stellar/go/pull/4102)), [4105](https://github.com/stellar/go/pull/4105), [4113](https://github.com/stellar/go/pull/4113)

* Unused database indices have been removed ([4085](https://github.com/stellar/go/pull/4085), [4089](https://github.com/stellar/go/pull/4089))

### Fixes
* Improves error parsing from Captive Core ([4066](https://github.com/stellar/go/pull/4066))

* Prevent duplicate errors related to liquidity pool tables during repeated reingestion of same range ([4114](https://github.com/stellar/go/pull/4114))

* In the 2.11.0 release there was a bug introduced which made the `horizon db reingest range` command ignore optional parameters like `--parallel-workers`. This bug is now fixed so all optional command line flags are parsed correctly ([4127](https://github.com/stellar/go/pull/4127))

## v2.11.0

### Changes

* Add a new horizon flag `--max-assets-per-path-request` (`15` by default) that sets the number of assets to consider for strict-send and strict-recieve requests ([4046](https://github.com/stellar/go/pull/4046))
* Add an endpoint `/liquidity_pools?account={account_id}` which returns the liquidity pools an account is participating in [4043](https://github.com/stellar/go/pull/4043)
* Add a new horizon command `horizon db fill-gaps` which fills any gaps in history in the horizon db. The command takes optional start and end ledger parameters. If the start and end ledger is provided then horizon will only fill the gaps found within the given ledger range [4060](https://github.com/stellar/go/pull/4060)
* Improve performance of `/liquidity_pools/{liquidity_pool_id}/effects` endpoint by optimizing the db query to fetch effects for a liquidity pool [4065](https://github.com/stellar/go/pull/4065)
* Include the captive core binary in the `stellar/horizon` Docker image [4019](https://github.com/stellar/go/pull/4019)
* Remove `--captive-core-reuse-storage-dir` horizon flag [4048](https://github.com/stellar/go/pull/4048)
* Improve performance of XDR encoding which should also improve ingestion speeds [4063](https://github.com/stellar/go/pull/4063), [4056](https://github.com/stellar/go/pull/4056), [3957](https://github.com/stellar/go/pull/3957)
* Improve detection of when the Stellar Core binary has been modified [4050](https://github.com/stellar/go/pull/4050)
* `horizon_ingest_state_verify_ledger_entries` metric was changed to gauge [4054](https://github.com/stellar/go/pull/4054)

## v2.10.0

This is a minor release with no DB Schema migrations nor explicit state rebuild.

### Changes

* Use the correct asset when calculating liquidity pool disbursements ([4018](https://github.com/stellar/go/pull/4018))
* Make sure Stellar-Core is not started before previous instance termination ([4020](https://github.com/stellar/go/pull/4020))
* Add a new feature flag `--ingest-enable-extended-log-ledger-stats` (`false` by default) that enables extra ledger stats when logging ledger processing info ([4017](https://github.com/stellar/go/pull/4017))
* Add a new command `horizon record-metrics` that records `:[ADMIN_PORT]/metrics` into a zip file for debugging purposes ([4023](https://github.com/stellar/go/pull/4023))
* Expose the `Latest-Ledger` header to browser web pages ([3995](https://github.com/stellar/go/pull/3995))
* Correct `horizon db reingest range` output command name when invoking `horizon db detect-gaps` ([4007](https://github.com/stellar/go/pull/4007))
* Add new prometheus metrics:
  * `round_trip_time_seconds`:  time required to run `select 1` query in the DB ([4009](https://github.com/stellar/go/pull/4009))
  * `state_verify_ledger_entries_count`: number of ledger entries downloaded from buckets in a single state verifier run ([4015](https://github.com/stellar/go/pull/4015))
  * `ledger_fetch_duration_seconds`: duration of fetching ledgers from ledger backend, sliding window = 10m ([4016](https://github.com/stellar/go/pull/4016))


## v2.9.0

**Upgrading to this version from <= v2.8.3 will trigger a state rebuild. During this process (which will take at least 10 minutes), Horizon will not ingest new ledgers.**

**Protocol 18 support:** This release adds support for Protocol 18 ([CAP 38](https://github.com/stellar/stellar-protocol/blob/master/core/cap-0038.md): Automated Market Makers).

### DB Schema Migration

* This release comes with a DB migration removing `offer_id` field from `history_trades` table and adding new tables related to AMM. It should not take more than 15 minutes to complete the migration.

### Breaking changes

* There are multiple breaking changes that will activate on Protocol 18 upgrade. Please check the [Horizon Liquidity Pool API](https://docs.google.com/document/d/1pXL8kr1a2vfYSap9T67R-g72B_WWbaE1YsLMa04OgoU/edit) doc for more information. Please upgrade to the latest SDKs that are backward compatible.
* The `--ingest` flag is set by default. If `--captive-core-config-path` is not set, the config file is generated based on network passhprase ([3783](https://github.com/stellar/go/pull/3783)).

### Changes

* **[CAP 38](https://github.com/stellar/stellar-protocol/blob/master/core/cap-0038.md): Automated Market Makers) support.** All the API changes have been outlined in [Horizon Liquidity Pool API](https://docs.google.com/document/d/1pXL8kr1a2vfYSap9T67R-g72B_WWbaE1YsLMa04OgoU/edit) doc.
* Update `/paths` endpoint to take liquidity pools into account when searching for possible routes between assets ([3818](https://github.com/stellar/go/pull/3818)).
* Multiple performance improvements in `/paths`: [3816](https://github.com/stellar/go/pull/3816), [3965](https://github.com/stellar/go/pull/3965), [3933](https://github.com/stellar/go/pull/3933).
* Requests to `/paths` are now cancelled, respecting `--connection-timeout` flag value ([3081](https://github.com/stellar/go/pull/3081)).
* Multiple performance improvements to state ingestion processors: [3945](https://github.com/stellar/go/pull/3945), [3956](https://github.com/stellar/go/pull/3956), [3963](https://github.com/stellar/go/pull/3963), [3953](https://github.com/stellar/go/pull/3953), [3944](https://github.com/stellar/go/pull/3944).
* Add missing tx result codes in `txsub` ([3866](https://github.com/stellar/go/pull/3866)).
* Add new metric `ProcessorsRunDurationSummary`, old `ProcessorsRunDuration` is deprecated ([3940](https://github.com/stellar/go/pull/3940)).
* Logs during state ingesiton now display `progress` value which is percentage progress indicator ([3946](https://github.com/stellar/go/pull/3946)).

## v2.8.3
**Upgrading to this version from <= v2.8.0 will trigger a state rebuild. During this process (which will take at least 10 minutes), Horizon will not ingest new ledgers.**

### DB Schema Migration

* This release comes with a small DB migration. It should not take more than a couple minutes.

### Scheduled Changes

**In the 2.9.0 Horizon release, the `--ingest` flag will be set to `true` by default.**

### Changes

* Fix ingestion of fee bump transactions which have muxed source accounts ([3948](https://github.com/stellar/go/pull/3948)).
* Add an index on trade aggregations, to improve ingestion performance ([3947](https://github.com/stellar/go/pull/3947)).

## v2.8.2
**Upgrading to this version from <= v2.8.0 will trigger a state rebuild. During this process (which will take at least 10 minutes), Horizon will not ingest new ledgers.**

**In the 2.9.0 Horizon release, the `--ingest` flag will be set to `true` by default.**

* Improve performance of `OffersProcessor`. This should speed up ingestion of latest Stellar Public Network activity by up to 30%. Please note that this change does not improve reingestion speed because ledger entries are not processed during reingestion. ([3917](https://github.com/stellar/go/pull/3917))

## v2.8.1
**Upgrading to this version from <= v2.8.0 will trigger a state rebuild. During this process (which will take at least 10 minutes), Horizon will not ingest new ledgers.**

**In the 2.9.0 Horizon release, the `--ingest` flag will be set to `true` by default.**

* Fix bug in asset balance classification where clawback is enabled. ([3847](https://github.com/stellar/go/pull/3847))

## v2.8.0
**Upgrading to this version from <= v2.1.1 will trigger a state rebuild. During this process (which will take at least 10 minutes), Horizon will not ingest new ledgers.**

**In the 2.9.0 Horizon release, the `--ingest` flag will be set to `true` by default.**

* Limit reap to 100k ledgers/second, to prevent excess CPU usage ([3823](https://github.com/stellar/go/pull/3823)).
* Improve performance of path finding endpoints ([3818](https://github.com/stellar/go/pull/3818)).

## v2.7.0
**Upgrading to this version from <= v2.1.1 will trigger a state rebuild. During this process (which will take at least 10 minutes), Horizon will not ingest new ledgers.**

**In the 2.9.0 Horizon release, the `--ingest` flag will be set to `true` by default.**

* If `--captive-core-config-path` is not set, the config file is generated based on network passhprase. ([3783](https://github.com/stellar/go/pull/3783))
* Fix bug in horizon reap system (used by `horizon db reap` command and when horizon is configured with `--history-retention-count`) which could lead to partial deletions. ([3754](https://github.com/stellar/go/pull/3754))
* Log debug messages from captive core at the appropriate log level. ([3746](https://github.com/stellar/go/pull/3746))
* Add a feature flag `--captive-core-reuse-storage-path`/`CAPTIVE_CORE_REUSE_STORAGE_PATH` that will reuse Captive Core's storage path for bucket files when applicable for better performance. ([3750](https://github.com/stellar/go/pull/3750))

* Add the ability to filter accounts by their participation in a particular liquidity pool ([3873](https://github.com/stellar/go/pull/3873)).

### Update
* Include pool shares in account balances ([3873](https://github.com/stellar/go/pull/3873)).

## v2.6.1

**Upgrading to this version from <= v2.1.1 will trigger a state rebuild. During this process (which will take at least 10 minutes), Horizon will not ingest new ledgers.**

* Fix bug introduced in v2.6.0 ([#3737](https://github.com/stellar/go/pull/3737)), preventing usage of `horizon db migrate up/down/redo` commands. ([#3762](https://github.com/stellar/go/pull/3762))

## v2.6.0

**Upgrading to this version from <= v2.1.1 will trigger a state rebuild. During this process (which will take at least 10 minutes), Horizon will not ingest new ledgers.**

* Precompute trade aggregations during ingestion to improve performance. Will rebuild the aggregations as part of the database migrations. ([3641](https://github.com/stellar/go/pull/3641) & [3760](https://github.com/stellar/go/pull/3760)).
* Require `COUNT` param when running `horizon db migrate down COUNT` to prevent accidentally running all downwards migrations. Add `horizon db migrate status` command. ([#3737](https://github.com/stellar/go/pull/3737))
* Fix a bug in `fee_account_muxed` and `fee_account_muxed_id` fields (the fields were incorrectly populated with the source account details). ([3735](https://github.com/stellar/go/pull/3735))
* Validate ledger range when calling `horizon db reingest range` so that we respond with an error when attempting to ingest ledgers which are not available in the history archives. ([3738](https://github.com/stellar/go/pull/3738))
* Improve performance of transaction submission. ([3563](https://github.com/stellar/go/pull/3563))


## v2.5.2

**Upgrading to this version from <= v2.1.1 will trigger a state rebuild. During this process (which can take up to 20 minutes), Horizon will not ingest new ledgers.**

* Fix a bug in the method unmarshaling payment operation details. ([#3722](https://github.com/stellar/go/pull/3722))

## v2.5.1

**Upgrading to this version from <= v2.1.1 will trigger a state rebuild. During this process (which can take up to 20 minutes), Horizon will not ingest new ledgers.**

* Fix for Stellar-Core 17.1.0 bug that can potentially corrupt Captive-Core storage dir.
* All muxed ID fields are now represented as strings. This is to support JS that may not handle uint64 values in JSON responses properly.

## v2.5.0

**Upgrading to this version from <= v2.1.1 will trigger a state rebuild. During this process (which can take up to 20 minutes), Horizon will not ingest new ledgers.**

* Add new command `horizon db detect-gaps`, which detects ingestion gaps in the database. The command prints out the `db reingest` commands to run in order to fill the gaps found ([3672](https://github.com/stellar/go/pull/3672)).
* Performance improvement: Captive Core now reuses bucket files whenever it finds existing ones in the corresponding `--captive-core-storage-path` (introduced in [v2.1.0](#v2.1.0) rather than generating a one-time temporary sub-directory ([3670](https://github.com/stellar/go/pull/3670)). **This feature requires Stellar-Core version 17.1 or later.**
* Horizon now monitors the Stellar Core binary on disk (pointed to by `--stellar-core-binary-path`/`STELLAR_CORE_BINARY_PATH`) and restarts its Captive Core subprocess if it detects changes (i.e a more recent file timestamp for the Stellar Core binary) ([3687](https://github.com/stellar/go/pull/3687)).
* `POST /transactions` return `503 Service Unavailable` instead of `504 Gateway Timeout` if connected Stellar-Core is out of sync ([3653](https://github.com/stellar/go/pull/3653)).
* Add protocol version metrics: `horizon_ingest_max_supported_protocol_version`, `horizon_ingest_captive_stellar_core_supported_protocol_version`, `horizon_stellar_core_supported_protocol_version` ([3634](https://github.com/stellar/go/pull/3634)).
* Fixed crash in `horizon ingest verify-range` command ([3682](https://github.com/stellar/go/pull/3682)).
* Handle replica conflict errors gracefully ([3674](https://github.com/stellar/go/pull/3674)).
* Fix data race in request parameters handling ([3690](https://github.com/stellar/go/pull/3690)).
* Fix bug where the configuration for `CAPTIVE_CORE_LOG_PATH`, `CAPTIVE_CORE_PEER_PORT`, and `CAPTIVE_CORE_HTTP_PORT` were ignored if they were configured via environment variables instead of command line arguments. ([3702](https://github.com/stellar/go/pull/3702)).
* Error when setting `BUCKET_DIR_PATH` through `--captive-core-config-path` ([3707](https://github.com/stellar/go/pull/3707)).

## v2.4.1

**Upgrading to this version from <= v2.1.1 will trigger a state rebuild. During this process (which can take up to 20 minutes), Horizon will not ingest new ledgers.**

### Bug Fixes
* Fix bug in `horizon db reingest range` command, which would throw a duplicate entry conflict error from the DB. ([3661](https://github.com/stellar/go/pull/3661)).
* Fix bug in DB metrics preventing Horizon from starting when read-only replica middleware is enabled. ([3668](https://github.com/stellar/go/pull/3668)).
* Fix bug in the value of `route` in the logs for rate-limited requests (previously it was set to `undefined`). ([3658](https://github.com/stellar/go/pull/3658)).

## v2.4.0

**Upgrading to this version from <= v2.1.1 will trigger a state rebuild. During this process (which can take up to 20 minutes), Horizon will not ingest new ledgers.**

### DB State Migration

* This release comes with a small DB schema change (new multiplexed-account-related columns are incorporated). It should not take more than five minutes to run due to new columns being NULL-able.

### Deprecations

* Deprecate `--captive-core-config-append-path` in favor of `--captive-core-config-path`. The difference between the two flags is that `--captive-core-config-path` will validate the configuration file to reject any fields which are not supported by captive core ([3629](https://github.com/stellar/go/pull/3629)).

### New features

* Add more in-depth Prometheus metrics (count & duration) for db queries. ([3597](https://github.com/stellar/go/pull/3597), [3605](https://github.com/stellar/go/pull/3605))

* HTTP request logs will now print the Origin header if Referer is not set. ([3599](https://github.com/stellar/go/pull/3599))

* Add Multiplexed Account details to API responses (additional `_muxed` and `_muxed_id` optional fields following what's described in [SEP 23](https://github.com/stellar/stellar-protocol/blob/master/ecosystem/sep-0023.md#horizon-api-changes)):
  * Transactions: `account_muxed`, `account_muxed_id`, `fee_account` and `fee_account_muxed`.
  * Operations: `source_account_muxed`, `source_account_muxed_id` and additional fields depending on the operation (e.g. `from_muxed`, `from_muxed_id`, `to_muxed` and `to_muxed_id` for Payment operations)
  * Effects: `account_muxed`, `account_muxed_id` and additional fields depending on the effect (e.g. `seller_muxed` and `seller_muxed_id`  for the Trade effect).

### Code Changes

* Fix bug in `horizon db reingest range` command which required the `--ingest` flag to be set ([3625](https://github.com/stellar/go/pull/3625)).

* Fix bug in causing database connections to be closed when the HTTP request was cancelled. ([3630](https://github.com/stellar/go/pull/3630))

## v2.3.0

**Upgrading to this version from <= v2.1.1 will trigger a state rebuild. During this process (which can take up to 20 minutes), Horizon will not ingest new ledgers.**

### New features
* Introduces a flag (`--ro-database-url` / `RO_DATABASE_URL`) which allows setting a connection to a read-replica database. This flag makes Horizon take into account data propagation lag to the replica instance, adding retries if the data is out of sync ([3574](https://github.com/stellar/go/pull/3574)).

### Code changes
* Improved test suite coverage and stability ([3560](https://github.com/stellar/go/pull/3560), [3562](https://github.com/stellar/go/pull/3562), [3551](https://github.com/stellar/go/pull/3551), and [3547](https://github.com/stellar/go/pull/3547)).

* Improved session handling and timeouts ([3576](https://github.com/stellar/go/pull/3576), [3545](https://github.com/stellar/go/pull/3545), and [3567](https://github.com/stellar/go/pull/3567)).

* Improved stability of Captive Core's configuration options. Specifically, it will now prefer either the command-line parameter (e.g. `--captive-core-peer-port` or its env-var equivalent) or the user-supplied append file (`--captive-core-append-path`) over Horizon's internal defaults. However, if a value is set in *both* the append file and at the command-line, an error will be thrown unless both values are equal ([3558](https://github.com/stellar/go/pull/3558)).


## v2.2.0

**Upgrading to this version will trigger state rebuild. During this process (which can take up to 20 minutes) it will not ingest new ledgers.**

* Add `num_claimable_balances` and `claimable_balances_amount` fields to asset stat summaries at `/assets` ([3502](https://github.com/stellar/go/pull/3502)).
* Improve ingestion reliability when running multiple Horizon ingestion instances ([3518](https://github.com/stellar/go/pull/3518)).

## v2.1.1

* When ingesting a backlog of ledgers, Horizon sometimes consumes ledgers faster than the rate at which Captive Core emits them. Previously this scenario caused failures in the ingestion system. That is now fixed in ([3531](https://github.com/stellar/go/pull/3531)).

## v2.1.0

### DB State Migration

* This release comes with an internal DB represenatation change: the `claimable_balances` table now represents the claimable balance identifiers as an hexadecimal string (as opposed to base64).

**The migration will be performed by the ingestion system (through a state rebuild) and, thus, if some of your Horizon nodes are not ingestors (i.e. no `--ingestion` flag enabled) you may experience 500s in the `GET /claimable_balances/` requests until an ingestion node is upgraded. Also, it's worth noting that the rebuild process will take several minutes and no new ledgers will be ingested until the rebuild is finished.**

### Breaking changes

* Add a flag `--captive-core-storage-path`/`CAPTIVE_CORE_STORAGE_PATH` that allows users to control the storage location for Captive Core bucket data ([3479](https://github.com/stellar/go/pull/3479)).
  - Previously, Horizon created a directory in `/tmp` to store Captive Core bucket data. Now, if the captive core storage path flag is not set, Horizon will default to using the current working directory.
* Add a flag `--captive-core-log-path`/`CAPTIVE_CORE_LOG_PATH` that allows users to control the location of the logs emitted by Captive Core ([3472](https://github.com/stellar/go/pull/3472)). If you have a `LOG_FILE_PATH` entry in your Captive Core toml file remove that entry and use the horizon flag instead.
* `--stellar-core-db-url` / `STELLAR_CORE_DATABASE_URL` should only be configured if Horizon ingestion is enabled otherwise Horizon will not start ([3477](https://github.com/stellar/go/pull/3477)).

### New features

* Add an endpoint which determines if Horizon is healthy enough to receive traffic ([3435](https://github.com/stellar/go/pull/3435)).
* Sanitize route regular expressions for Prometheus metrics ([3459](https://github.com/stellar/go/pull/3459)).
* Add asset stat summaries per trust-line flag category ([3454](https://github.com/stellar/go/pull/3454)).
  - The `amount`, and `num_accounts` fields in `/assets` endpoint are deprecated. Fields will be removed in Horizon 3.0. You can find the same data under `balances.authorized`, and `accounts.authorized`, respectively.
* Add a flag `--captive-core-peer-port`/`CAPTIVE_CORE_PEER_PORT` that allows users to control which port the Captive Core subprocess will bind to for connecting to the Stellar swarm. ([3483](https://github.com/stellar/go/pull/3484)).
* Add 2 new HTTP endpoints `GET claimable_balances/{id}/transactions` and `GET claimable_balances/{id}/operations`, which respectively return the transactions and operations related to a provided Claimable Balance Identifier `{id}`.
* Add Stellar Protocol 16 support. This release comes with support for Protocol 16 ([CAP 35](https://github.com/stellar/stellar-protocol/blob/master/core/cap-0035.md): asset clawback). See [the downstream SDK issue template](https://gist.github.com/2opremio/89c4775104635382d51b6f5e41cbf6d5) for details on what changed on Horizon's side. For full details, please read [CAP 35](https://github.com/stellar/stellar-protocol/blob/master/core/cap-0035.md).


## v2.0.0

### Before you upgrade

Please read the [Captive Core](https://github.com/stellar/go/blob/master/services/horizon/internal/docs/captive_core.md) doc which contains new requirements and migration guide.

### Captive Stellar-Core

Introducing the stable release with Captive Stellar-Core mode enabled by default. Captive mode relaxes Horizon's operational requirements. It allows running Horizon without a fully fledged Core instance and, most importantly, without a Core database. More information about this new mode can be found in [Captive Core](https://github.com/stellar/go/blob/master/services/horizon/internal/docs/captive_core.md) doc.

If you run into issues please check [Known Issues](https://github.com/stellar/go/blob/master/services/horizon/internal/docs/captive_core.md#known-issues) or [report an issue](https://github.com/stellar/go/issues/new/choose). Please ask questions in [Keybase](https://keybase.io/team/stellar.public) or [Stack Exchange](https://stellar.stackexchange.com/).

### Breaking changes

* There are new config params (below) required by Captive Stellar-Core. Please check the [Captive Core](https://github.com/stellar/go/blob/master/services/horizon/internal/docs/captive_core.md) guide for migration tips.
  * `STELLAR_CORE_BINARY_PATH` - a path to Stellar-Core binary,
  * `CAPTIVE_CORE_CONFIG_APPEND_PATH` - defines a path to a file to append to the Stellar Core configuration file used by captive core.
* The `expingest` command has been renamed to `ingest` since the ingestion system is not experimental anymore.
* Removed `--rate-limit-redis-key` and `--redis-url` configuration flags.

## v2.0.0 Release Candidate

**This is a release candidate: while SDF is confident that there are no critical bugs and release candidate is safe to use in production we encourage organizations to deploy it to production only after org-specific testing.**

### Before you upgrade

Please read the [Captive Core](https://github.com/stellar/go/blob/release-horizon-v2.0.0-beta/services/horizon/internal/docs/captive_core.md) doc which contains new requirements and migration guide.

### Captive Stellar-Core

Introducing the release candidate with Captive Stellar-Core mode enabled by default. Captive mode relaxes Horizon's operational requirements. It allows running Horizon without a fully fledged Core instance and, most importantly, without a Core database. More information about this new mode can be found in [Captive Core](https://github.com/stellar/go/blob/release-horizon-v2.0.0-beta/services/horizon/internal/docs/captive_core.md) doc.

If you run into issues please check [Known Issues](https://github.com/stellar/go/blob/release-horizon-v2.0.0-beta/services/horizon/internal/docs/captive_core.md#known-issues) or [report an issue](https://github.com/stellar/go/issues/new/choose). Please ask questions in [Keybase](https://keybase.io/team/stellar.public) or [Stack Exchange](https://stellar.stackexchange.com/).

### Breaking changes

* The `expingest` command has been renamed to `ingest` since the ingestion system is not experimental anymore.
* Removed `--rate-limit-redis-key` and `--redis-url` configuration flags.

## v1.14.0

* Fix bug `/fee_stats` endpoint. The endpoint was not including the additional base fee charge for fee bump transactions ([#3354](https://github.com/stellar/go/pull/3354))
* Expose the timestamp of the most recently ingested ledger in the root resource response and in the `/metrics` response ([#3281](https://github.com/stellar/go/pull/3281))
* Add `--checkpoint-frequency` flag to configure how many ledgers span a history archive checkpoint ([#3273](https://github.com/stellar/go/pull/3273)). This is useful in the context of creating standalone Stellar networks in [integration tests](internal/docs/captive_core.md#private-networks).

## v1.13.1

**Upgrading to this version from version before v1.10.0 will trigger state rebuild. During this process (which can take several minutes) it will not ingest new ledgers.**

* Fixed a bug in `/fee_stats` endpoint that could calculate invalid stats if fee bump transactions were included in the ledger ([#3326](https://github.com/stellar/go/pull/3326))

## v2.0.0 Beta

**THIS IS A BETA RELEASE! DO NOT USE IN PRODUCTION. The release may contain critical bugs. It's not suitable for production use.**

### Before you upgrade

Please read the [Captive Core](https://github.com/stellar/go/blob/release-horizon-v2.0.0-beta/services/horizon/internal/docs/captive_core.md) doc which contains new requirements and migration guide.

### Captive Stellar-Core

Introducing the beta release with Captive Stellar-Core mode enabled by default. Captive mode relaxes Horizon's operational requirements. It allows running Horizon without a fully fledged Core instance and, most importantly, without a Core database. More information about this new mode can be found in [Captive Core](https://github.com/stellar/go/blob/release-horizon-v2.0.0-beta/services/horizon/internal/docs/captive_core.md) doc.

This version may contain bugs. If you run into issues please check [Known Issues](https://github.com/stellar/go/blob/release-horizon-v2.0.0-beta/services/horizon/internal/docs/captive_core.md#known-issues) or [report an issue](https://github.com/stellar/go/issues/new/choose). Please ask questions in [Keybase](https://keybase.io/team/stellar.public) or [Stack Exchange](https://stellar.stackexchange.com/).

## v1.13.0

**Upgrading to this version from version before v1.10.0 will trigger state rebuild. During this process (which can take several minutes) it will not ingest new ledgers.**

* Improved performance of `OfferProcessor` ([#3249](https://github.com/stellar/go/pull/3249)).
* Improved speed of state verification startup time ([#3251](https://github.com/stellar/go/pull/3251)).
* Multiple Captive Core improvements and fixes ([#3237](https://github.com/stellar/go/pull/3237), [#3257](https://github.com/stellar/go/pull/3257), [#3260](https://github.com/stellar/go/pull/3260), [#3264](https://github.com/stellar/go/pull/3264), [#3262](https://github.com/stellar/go/pull/3262), [#3265](https://github.com/stellar/go/pull/3265), [#3269](https://github.com/stellar/go/pull/3269), [#3271](https://github.com/stellar/go/pull/3271), [#3270](https://github.com/stellar/go/pull/3270), [#3272](https://github.com/stellar/go/pull/3272)).

## v1.12.0

* Add Prometheus metrics for the duration of ingestion processors ([#3224](https://github.com/stellar/go/pull/3224))
* Many Captive Core improvements and fixes ([#3232](https://github.com/stellar/go/pull/3232), [#3223](https://github.com/stellar/go/pull/3223), [#3226](https://github.com/stellar/go/pull/3226), [#3203](https://github.com/stellar/go/pull/3203), [#3189](https://github.com/stellar/go/pull/3189),  [#3187](https://github.com/stellar/go/pull/3187))

## v1.11.1

* Fix bug in parsing `db-url` parameter in `horizon db migrate` and `horizon db init` commands ([#3192](https://github.com/stellar/go/pull/3192)).

## v1.11.0

* The `service` field emitted in ingestion logs has been changed from `expingest` to `ingest` ([#3118](https://github.com/stellar/go/pull/3118)).
* Ledger stats are now exported in `/metrics` in `horizon_ingest_ledger_stats_total` metric ([#3148](https://github.com/stellar/go/pull/3148)).
* Stellar Core database URL is no longer required when running in captive mode ([#3150](https://github.com/stellar/go/pull/3150)).
* xdr: Add a custom marshaller for claim predicate timestamp  ([#3183](https://github.com/stellar/go/pull/3183)).

## v1.10.1

* Bump max supported protocol version to 15.

## v1.10.0

**After upgrading Horizon will rebuild its state. During this process (which can take several minutes) it will not ingest new ledgers.**

* Fixed a bug that caused a fresh instance of Horizon to be unable to sync with testnet (Protocol 14) correctly. ([#3100](https://github.com/stellar/go/pull/3100))
* Add Golang- and process-related metrics. ([#3103](https://github.com/stellar/go/pull/3103))
* New `network_passphrase` field in History Archives (added in Stellar-Core 14.1.0) is now checked. Horizon will return error if incorrect archive is used. ([#3082](https://github.com/stellar/go/pull/3082))
* Fixed a bug that caused some errors to be logged with `info` level instead of `error` level. ([#3094](https://github.com/stellar/go/pull/3094))
* Fixed a bug in `/claimable_balances` that returned 500 error instead of 400 for some requests. ([#3088](https://github.com/stellar/go/pull/3088))
* Print a friendly message when Horizon does not support the current Stellar protocol version. ([#3093](https://github.com/stellar/go/pull/3093))

## v1.9.1

* Fixed a bug that caused a fresh instance of Horizon to be unable to sync with testnet (Protocol 14) correctly. ([#3096](https://github.com/stellar/go/pull/3096))
* Use underscore in JSON fields for claim predicate to make the API consistent. ([#3086](https://github.com/stellar/go/pull/3086))

## v1.9.0

This is release adds support for the upcoming Protocol 14 upgrade. However, Horizon still maintains backwards compatibility with Protocol 13, which means it is still safe to run this release before Protocol 14 is deployed.

**After upgrading Horizon will rebuild it's state. During this process (which can take several minutes) it will not ingest new ledgers.**

The two main features of Protocol 14 are [CAP 23 Claimable Balances](https://github.com/stellar/stellar-protocol/blob/master/core/cap-0023.md) and [CAP 33 Sponsored Reserves](https://github.com/stellar/stellar-protocol/blob/master/core/cap-0033.md).
Claimable balances provide a mechanism for setting up a payment which can be claimed in the future. This allows you to make payments to accounts which are currently not able to accept them.
Sponsored Reserves allows an account to pay the reserves on behalf of another account.

In this release there is a new claimable balance resource which has a unique id, an asset (describing which asset can be claimed), an amount (the amount of the asset that can be claimed), and a list of claimants (an immutable list of accounts that could potentially claim the balance).
The `GET /claimable_balances/{id}` endpoint was added to Horizon's API to allow looking up a claimable balance by its id. See the sample response below:

```json
{
  "_links": {
    "self": {
      "href": "/claimable_balances/000000000102030000000000000000000000000000000000000000000000000000000000"
    }
  },
  "id": "000000000102030000000000000000000000000000000000000000000000000000000000",
  "asset": "native",
  "amount": "10.0000000",
  "sponsor": "GC3C4AKRBQLHOJ45U4XG35ESVWRDECWO5XLDGYADO6DPR3L7KIDVUMML",
  "last_modified_ledger": 123,
  "claimants": [
    {
      "destination": "GC3C4AKRBQLHOJ45U4XG35ESVWRDECWO5XLDGYADO6DPR3L7KIDVUMML",
      "predicate": {
        "unconditional": true
      }
    }
  ],
  "paging_token": "123-000000000102030000000000000000000000000000000000000000000000000000000000"
}
```

There is also a `GET /claimable_balances` endpoint which searches for claimable balances by asset, sponsor, or claimant destination.

To support [CAP 33 Sponsored Reserves](https://github.com/stellar/stellar-protocol/blob/master/core/cap-0033.md) we have added an optional `sponsor` attribute in the following Horizon resources: accounts, account signers, offers, trustlines, and claimable balances.
If the `sponsor` field is present it means that the account with id `sponsor` is paying for the reserves for the sponsored account / account signer / offer / trustline / claimable balance. We have also added an optional `sponsor` query parameter to the following endpoints:
* `GET /accounts`
* `GET /offers`
* `GET /claimable_balances`

If the `sponsor` query param is provided, Horizon will search for objects sponsored by the given account id.

## v1.8.2

* Fixed a bug which prevented Horizon from accepting TLS connections.

## v1.8.1

* Fixed a bug in a code ingesting fee bump transactions.

## v1.8.0

### Changes

* Added new and changed existing metrics:
  * `horizon_build_info` - contains build information in labels (`version` - Horizon version, `goversion` - Go runtime version),
  * `horizon_ingest_enable` - equals `1` if ingestion system is running, `0` otherwise,
  * `horizon_ingest_state_invalid` - equals `1` if state is invalid, `0` otherwise,
  * `horizon_db_max_open_connections` - determines the maximum possible opened DB connections,
  * `horizon_db_wait_duration_seconds_total` - changed the values to be in seconds instead of nanoseconds.
* Fixed a data race when shutting down the HTTP server. ([#2958](https://github.com/stellar/go/pull/2958)).
* Fixed emitting incorrect errors related to OrderBook Stream when shutting down the app. ([#2964](https://github.com/stellar/go/pull/2964))

### Experimental

The previous implementation of Captive Stellar-Core streams meta stream using a filesystem pipe. This implies that both Horizon and Stellar-Core had to be deployed to the same server. One of the disadvantages of such requirement is a need for detailed per-process monitoring to be able to connect potential issues (like memory leaks) to the specific service.

To solve this it's now possible to start a [`captivecore`](https://github.com/stellar/go/tree/master/exp/services/captivecore) on another machine and configure Horizon to use it in ingestion. This requires two config options set:
* `ENABLE_CAPTIVE_CORE_INGESTION=true`,
* `REMOTE_CAPTIVE_CORE_URL` - pointing to `captivecore` server.

## v1.7.1

This patch release fixes a regression introduced in 1.7.0, breaking the
 `/offers` endpoint. Thus, we recommend upgrading as soon as possible.

### Changes
* Fix path parameter mismatch in `/offers` endpoint
  [#2927](https://github.com/stellar/go/pull/2927).

## v1.7.0

### DB schema migration (expected migration time: < 10 mins)
  * Add new multicolumn index to improve the `/trades`'s
    endpoint performance [#2869](https://github.com/stellar/go/pull/2869).
  * Add constraints on database columns which cannot hold
    negative values [#2827](https://github.com/stellar/go/pull/2827).

### Changes
* Update Go toolchain to 1.14.6 in order to fix [golang/go#34775](https://github.com/golang/go/issues/34775),
  which caused some database queries to be executed instead of rolled back.
* Fix panic on missing command line arguments [#2872](https://github.com/stellar/go/pull/2872)
* Fix race condition where submitting a transaction to Horizon can result in a bad sequence error even though Stellar Core accepted the transaction. [#2877](https://github.com/stellar/go/pull/2877)
* Add new DB metrics ([#2844](https://github.com/stellar/go/pull/2844)):
  * `db_in_use_connections` - number of opened DB connections in use (not idle),
  * `db_wait_count` - number of connections waited for,
  * `db_wait_duration` - total time blocked waiting for a new connection.

## v1.6.0

* Add `--parallel-workers` and `--parallel-job-size` to `horizon db reingest range`. `--parallel-workers` will parallelize reingestion using the supplied number of workers. ([#2724](https://github.com/stellar/go/pull/2724))
* Remove Stellar Core's database dependency for non-ingesting instances of Horizon.  ([#2759](https://github.com/stellar/go/pull/2759))
  Horizon doesn't require access to a Stellar Core database if it is only serving HTTP request, this allows the separation of front-end and ingesting instances.
  The following config parameters were removed:
  - `core-db-max-open-connections`
  - `core-db-max-idle-connections`
* HAL response population is implemented using Go `strings` package instead of `regexp`, improving its performance. ([#2806](https://github.com/stellar/go/pull/2806))
* Fix a bug in `POST /transactions` that could cause `tx_bad_seq` errors instead of processing a valid transaction. ([#2805](https://github.com/stellar/go/pull/2805))
* The `--connection-timeout` param is ignored in `POST /transactions`. The requests sent to that endpoint will always timeout after 30 seconds. ([#2818](https://github.com/stellar/go/pull/2818))

### Experimental

* Add experimental support for live ingestion using a Stellar Core subprocess instead of a persistent Stellar Core database.

  Stellar-core now contains an experimental feature which allows replaying ledger's metadata in-memory. This feature starts paving the way to remove the dependency between Stellar Core's database and Horizon. Requires [Stellar Core v13.2.0](https://github.com/stellar/stellar-core/releases/tag/v13.2.0).

  To try out this new experimental feature, you need to specify the following parameters when starting ingesting Horizon instance:

  - `--enable-captive-core-ingestion` or `ENABLE_CAPTIVE_CORE_INGESTION=true`.
  - `--stellar-core-binary-path` or `STELLAR_CORE_BINARY_PATH`.

## v1.5.0

### Changes

* Remove `--ingest-failed-transactions` flag. From now on Horizon will always ingest failed transactions. WARNING: If your application is using Horizon DB directly (not recommended!) remember that now it will also contain failed txs. ([#2702](https://github.com/stellar/go/pull/2702)).
* Add transaction set operation count to `history_ledger`([#2690](https://github.com/stellar/go/pull/2690)).
Extend ingestion to store the total number of operations in the transaction set and expose it in the ledger resource via `tx_set_operation_count`. This feature allows you to assess the used capacity of a transaction set.
* Fix `/metrics` end-point ([#2717](https://github.com/stellar/go/pull/2717)).
* Gracefully handle incorrect assets in the query parameters of GET `/offers` ([#2634](https://github.com/stellar/go/pull/2634)).
* Fix logging message in OrderBookStream ([#2699](https://github.com/stellar/go/pull/2699)).
* Fix data race in root endpoint ([#2745](https://github.com/stellar/go/pull/2745)).

### Experimental

* Add experimental support for database reingestion using a Stellar Core subprocess instead of a persistent Stellar Core database ([#2695](https://github.com/stellar/go/pull/2695)).

  [Stellar Core v12.3.0](https://github.com/stellar/stellar-core/releases/tag/v12.3.0) added an experimental feature which allows replaying ledger's metadata in-memory. This feature speeds up reingestion and starts paving the way to remove the dependency between Stellar Core's database and Horizon.

  For now, this is only supported while running `horizon db reingest`. To try out this new experimental feature, you need to specify the following parameters:

  - `--enable-captive-core-ingestion` or `ENABLE_CAPTIVE_CORE_INGESTION=true`.
  - `--stellar-core-binary-path` or `STELLAR_CORE_BINARY_PATH`.

### SDK Maintainers: action needed

- Add the new field `tx_set_operation_count` to the `ledger` resource ([#2690](https://github.com/stellar/go/pull/2690)). This field can be a `number` or `null`.

## v1.4.0

* Drop support for MuxedAccounts strkeys (spec'ed in [SEP23](https://github.com/stellar/stellar-protocol/blob/master/ecosystem/sep-0023.md)).
  SEP23 is still a draft and we don't want to encourage storing strkeys which may not be definite.
* Replace `SequenceProvider` implementation with one which queries the Horizon DB for sequence numbers instead of the Stellar Core DB.
* Use the Horizon DB instead of Horizon's in memory order book graph to query orderbook details for the /order_book endpoint.
* Remove JSON variant of `GET /metrics`, both in the server and client code. It's using Prometheus format by default now.
* Decreased a memory usage of initial state ingestion stage and state verifier ([#2618](https://github.com/stellar/go/pull/2618)).
* Remove `--exp-ingest-in-memory-only` Horizon flag. The in memory order book graph which powers the path finding endpoints is now updated using the Horizon DB instead of directly via ingestion ([#2630](https://github.com/stellar/go/pull/2630)).

## v1.3.0

### Breaking changes

* The type for the following attributes has been changed from `int64` to `string` ([#2555](https://github.com/stellar/go/pull/2555)):
  - Attribute `fee_charged` in [Transaction](https://www.stellar.org/developers/horizon/reference/resources/transaction.html) resource.
  - Attribute `max_fee` in [Transaction](https://www.stellar.org/developers/horizon/reference/resources/transaction.html) resource.

### Changes

* Add `last_modified_time` to account responses. `last_modified_time` is the closing time of the most recent ledger in which the account was modified ([#2528](https://github.com/stellar/go/pull/2528)).
* Balances in the Account resource are now sorted by asset code and asset issuer ([#2516](https://github.com/stellar/go/pull/2516)).
* Ingestion system has its dedicated DB connection pool ([#2560](https://github.com/stellar/go/pull/2560)).
* A new metric has been added to `/metrics` ([#2537](https://github.com/stellar/go/pull/2537) and [#2553](https://github.com/stellar/go/pull/2553)):
  - `ingest.local_latest_ledger`: a gauge with the local latest ledger,
  - `txsub.v0`: a meter counting `v0` transactions in `POST /transaction`,
  - `txsub.v1`: a meter counting `v1` transactions in `POST /transaction`,
  - `txsub.feebump`: a meter counting `feebump` transactions in `POST /transaction`.
* Fix a memory leak in the code responsible for streaming ([#2548](https://github.com/stellar/go/pull/2548), [#2575](https://github.com/stellar/go/pull/2575) and [#2576](https://github.com/stellar/go/pull/2576)).

## v1.2.2

* Fix bug which occurs when ingesting ledgers containing both fee bump and normal transactions.

## v1.2.1

### Database migration notes

This version removes two unused columns that could overflow in catchup complete deployments. If your Horizon database contains entire public network history, you should upgrade to this version as soon as possible and run `horizon db migrate up`.

### Changes

* Remove `id` columns from `history_operation_participants` and `history_transaction_participants` to prevent possible integer overflow [#2532](https://github.com/stellar/go/pull/2532).
## v1.2.0

### Scheduled Breaking Changes

* The type for the following attributes will be changed from `int64` to `string` in 1.3.0:
  - Attribute `fee_charged` in [Transaction](https://www.stellar.org/developers/horizon/reference/resources/transaction.html) resource.
  - Attribute `max_fee` in [Transaction](https://www.stellar.org/developers/horizon/reference/resources/transaction.html) resource.

The changes are required by [CAP-15](https://github.com/stellar/stellar-protocol/blob/master/core/cap-0015.md).

### Changes

* Added support for [CAP-27](https://github.com/stellar/stellar-protocol/blob/master/core/cap-0027.md) and [SEP-23](https://github.com/stellar/stellar-protocol/blob/master/ecosystem/sep-0023.md) [#2491](https://github.com/stellar/go/pull/2491).
* The XDR definition of a transaction memo is a string.
However, XDR strings are actually binary blobs with no enforced encoding.
It is possible to set the memo in a transaction envelope to a binary sequence which is not valid ASCII or unicode.
Previously, if you wanted to recover the original binary sequence for a transaction memo, you would have to decode the transaction's envelope.
In this release, we have added a `memo_bytes` field to the Horizon transaction response for transactions with `memo_type` equal `text`.
`memo_bytes` stores the base 64 encoding of the memo bytes set in the transaction envelope [#2485](https://github.com/stellar/go/pull/2485).

## v1.1.0

### **IMPORTANT**: Database migration

This version includes a significant database migration which changes the column types of `fee_charged` and `max_fee` in the `history_transactions` table from `integer` to `bigint`. This essential change paves the way for fee bump transactions ([CAP 15](https://github.com/stellar/stellar-protocol/blob/master/core/cap-0015.md)), a major improvement that will be released soon in Stellar Protocol 13.

This migration will run for a long time, especially if you have a Horizon database with full history. For reference, it took around 8 hours and 42 minutes to complete this migration on a AWS db.r4.8xlarge instance with full transaction history.

To execute the migration run `horizon db migrate up` using the Horizon v1.1.0 binary.

**Important Note**: Horizon should not be serving requests or ingesting while the migration is running. For service continuity, if you run a production Horizon deployment it is recommended that you perform the migration on a second instance and then switch over.

### Changes
* DB: Remove unnecessary duplicate indexes: `index_history_transactions_on_id`, `index_history_ledgers_on_id`, `exp_asset_stats_by_code`, and `asset_by_code` ([#2419](https://github.com/stellar/go/pull/2419)).
* DB: Remove asset_stats table which is no longer necessary ([#2419](https://github.com/stellar/go/pull/2419)).
* Validate transaction hash IDs as 64 lowercase hex chars. As such, wrongly-formatted parameters which used to cause 404 (`Not found`) errors will now cause 400 (`Bad request`) HTTP errors ([#2394](https://github.com/stellar/go/pull/2394)).
* Fix ask and bid price levels of `GET /order_book` when encountering non-canonical price values. The `limit` parameter is now respected and levels are coallesced properly. Also, `price_r` is now in canonical form ([#2400](https://github.com/stellar/go/pull/2400)).
* Added missing top-level HAL links to the `GET /` response ([#2407](https://github.com/stellar/go/pull/2407)).
* Full transaction details are now included in the `POST /transactions` response. If you submit a transaction and it succeeds, the response will match the `GET /transactions/{hash}` response ([#2406](https://github.com/stellar/go/pull/2406)).
* The following attributes are now included in the transaction resource:
    * `fee_account` (the account which paid the transaction fee)
    * `fee_bump_transaction` (only present in Protocol 13 fee bump transactions)
    * `inner_transaction` (only present in Protocol 13 fee bump transactions) ([#2406](https://github.com/stellar/go/pull/2406)).
* Add support for [CAP0018](https://github.com/stellar/stellar-protocol/blob/master/core/cap-0018.md): Fine-Grained Control of Authorization (Protocol 13) ([#2423](https://github.com/stellar/go/pull/2423)).
  - Add `is_authorized_to_maintain_liabilities` to `Balance`.
    <pre>
    "balances": [
      {
        "is_authorized": true,
        <b>"is_authorized_to_maintain_liabilities": true,</b>
        "balance": "27.1374422",
        "limit": "922337203685.4775807",
        "buying_liabilities": "0.0000000",
        "selling_liabilities": "0.0000000",
        "last_modified_ledger": 28893780,
        "asset_type": "credit_alphanum4",
        "asset_code": "USD",
        "asset_issuer": "GBSTRUSD7IRX73RQZBL3RQUH6KS3O4NYFY3QCALDLZD77XMZOPWAVTUK"
      },
      {
        "balance": "1.5000000",
        "buying_liabilities": "0.0000000",
        "selling_liabilities": "0.0000000",
        "asset_type": "native"
      }
    ]
    </pre>
  - Add `authorize_to_maintain_liabilities` to `AllowTrust` operation.
    <pre>
    {
      "id": "124042211741474817",
      "paging_token": "124042211741474817",
      "transaction_successful": true,
      "source_account": "GBSTRUSD7IRX73RQZBL3RQUH6KS3O4NYFY3QCALDLZD77XMZOPWAVTUK",
      "type": "allow_trust",
      "type_i": 7,
      "created_at": "2020-03-27T03:40:10Z",
      "transaction_hash": "a77d4ee5346d55fb8026cdcdad6e4b5e0c440c96b4627e3727f4ccfa6d199e94",
      "asset_type": "credit_alphanum4",
      "asset_code": "USD",
      "asset_issuer": "GBSTRUSD7IRX73RQZBL3RQUH6KS3O4NYFY3QCALDLZD77XMZOPWAVTUK",
      "trustee": "GBSTRUSD7IRX73RQZBL3RQUH6KS3O4NYFY3QCALDLZD77XMZOPWAVTUK",
      "trustor": "GA332TXN6BX2DYKGYB7FW5BWV2JLQKERNX4T7EUJT4MHWOW2TSGC2SPM",
      "authorize": true,
      <b>"authorize_to_maintain_liabilities": true,</b>
    }
    </pre>
  - Add effect `trustline_authorized_to_maintain_liabilities`.
    <pre>
    {
      "id": "0124042211741474817-0000000001",
      "paging_token": "124042211741474817-1",
      "account": "GBSTRUSD7IRX73RQZBL3RQUH6KS3O4NYFY3QCALDLZD77XMZOPWAVTUK",
      <b>"type": "trustline_authorized_to_maintain_liabilities",</b>
      <b>"type_i": 25,</b>
      "created_at": "2020-03-27T03:40:10Z",
      "trustor": "GA332TXN6BX2DYKGYB7FW5BWV2JLQKERNX4T7EUJT4MHWOW2TSGC2SPM",
      "asset_type": "credit_alphanum4",
      "asset_code": "USD"
    }
    </pre>
* It is no longer possible to use Redis as a mechanism for rate-limiting requests ([#2409](https://github.com/stellar/go/pull/2409)).

* Make `GET /trades` generate an empty response instead of a 404 when no
 trades are found.

## v1.0.1

### Fixed
* Fix `horizon db reap` bug which caused the command to exit without deleting any history table rows ([#2336](https://github.com/stellar/go/pull/2336)).
* The horizon reap system now also deletes rows from `history_trades`. Previously, the reap system only deleted rows from `history_operation_participants`, `history_operations`, `history_transaction_participants`, `history_transactions`, `history_ledgers`, and `history_effects` ([#2336](https://github.com/stellar/go/pull/2336)).
* Fix deadlock when running `horizon db reingest range` ([#2373](https://github.com/stellar/go/pull/2373)).
* Fix signer update effects ([#2375](https://github.com/stellar/go/pull/2375)).
* Fix incorrect error in log when shutting down the system while `verifyState` is running ([#2366](https://github.com/stellar/go/pull/2366)).
* Expose date header to CORS clients ([#2316](https://github.com/stellar/go/pull/2316)).
* Fix inconsistent ledger view in `/accounts/{id}` when streaming ([#2344](https://github.com/stellar/go/pull/2344)).

### Removed
* Dropped support for Go 1.12. ([#2346](https://github.com/stellar/go/pull/2346)).

## v1.0.0

### Before you upgrade

* If you were using the new ingestion in one of the previous versions of Horizon, you must first remove `ENABLE_EXPERIMENTAL_INGESTION` feature flag and restart all Horizon instances before deploying a new version.
* The init stage (state ingestion) for the public Stellar network requires around 1.5GB of RAM. This memory is released after the state ingestion. State ingestion is performed only once. Restarting the server will not trigger it unless Horizon has been upgraded to a newer version (with an updated ingestion pipeline). It's worth noting that the required memory will become smaller and smaller as more of the buckets in the history archive become [CAP-20](https://github.com/stellar/stellar-protocol/blob/master/core/cap-0020.md) compatible. Some endpoints are **not available** during state ingestion.
* The CPU footprint of the new ingestion is modest. We were able to successfully run ingestion on an [AWS `c5.xlarge`](https://aws.amazon.com/ec2/instance-types/c5/) instance. The init stage takes a few minutes on `c5.xlarge`. `c5.xlarge` is the equivalent of 4 vCPUs and 8GB of RAM. The definition of vCPU for the c5 large family in AWS is the following:
> The 2nd generation Intel Xeon Scalable Processors (Cascade Lake) or 1st generation Intel Xeon Platinum 8000 series (Skylake-SP) processor with a sustained all core Turbo frequency of up to 3.4GHz, and single core turbo frequency of up to 3.5 GHz.

* The state data requires an additional 6GB DB disk space for the public Stellar network (as of February 2020). The disk usage will increase when the number of Stellar ledger entries increases.
  * `accounts_signers` table: 2340 MB
  * `trust_lines` table: 2052 MB
  * `accounts` table: 1545 MB
  * `offers` table: 61 MB
  * `accounts_data` table: 15 MB
  * `exp_asset_stats` table: less than 1 MB
* A new environment variable (or command line flag) needs to be set so that Horizon can ingest state from the history archives:
   * `HISTORY_ARCHIVE_URLS="archive1,archive2,archive3"` (if you don't have your own pubnet history archive, you can use one of SDF's archives, for example `https://history.stellar.org/prd/core-live/core_live_001`)
* Horizon serves the endpoints `/paths` and `/order_book` from an in-memory graph, which is only available on ingesting instances. If some of the instances in your cluster are not configured to ingest, you can configure your proxy server to route those endpoints to the ingesting instances. This is beyond the scope of this document - consult the relevant documentation for your proxy server. A better solution for this will be released in the next Horizon version.

### New Ingestion System

The most substantial element of this release is a full rewrite of Horizon's ledger ingestion engine, which enables some key features:

* A set of important new endpoints (see below). Some of these were impossible under the previous ingestion architecture.
* An in-memory order book graph for rapid querying.
* The ability to run parallel ingestion over multiple Horizon hosts, improving service availability for production deployments.

The new engine resolves multiple issues that were present in the old system. For example:

* Horizon's coupling to Stellar-Core's database is dramatically reduced.
* Data inconsistency due to lag between endpoints is eliminated.
* Slow endpoints (path-finding for example) are now speedy.

Finally, the rearchitecting makes new reliability features possible. An example is the new internal state verifier, which guarantees consistency between the local Horizon state and the public history archives.

The [admin guide](https://github.com/stellar/go/blob/release-horizon-v0.25.0/services/horizon/internal/docs/admin.md) contains all the information needed to operate the new ingestion system.

### Added

- Add [/accounts](https://www.stellar.org/developers/horizon/reference/endpoints/accounts.html) endpoint, which allows filtering accounts that have a given signer or a trustline to an asset.
- Add [/offers](https://www.stellar.org/developers/horizon/reference/endpoints/offers.html) endpoint, which lists all offers on the network and allows filtering by seller account or by selling or buying asset.
- Add [/paths/strict-send](https://www.stellar.org/developers/horizon/reference/endpoints/path-finding-strict-send.html) endpoint, which enables discovery of optimal "strict send" paths between assets.
- Add [/paths/strict-receive](https://www.stellar.org/developers/horizon/reference/endpoints/path-finding-strict-receive.html) endpoint, which enables discovery of optimal "strict receive" paths between assets.
- Add the fields `max_fee` and `fee_charged` to [/fee_stats](https://www.stellar.org/developers/horizon/reference/endpoints/fee-stats.html).

### Breaking changes

### Changed

- Change multiple operation types to their canonical names for [operation resources](https://www.stellar.org/developers/horizon/reference/resources/operation.html) ([#2134](https://github.com/stellar/go/pull/2134)).
- Change the type of the following fields from `number` to `string`:

    - Attribute `offer_id` in [manage buy offer](https://www.stellar.org/developers/horizon/reference/resources/operation.html#manage-buy-offer) and [manage sell offer](https://www.stellar.org/developers/horizon/reference/resources/operation.html#manage-sell-offer) operations.
    - Attribute `offer_id` in `Trade` [effect](https://www.stellar.org/developers/horizon/reference/resources/effect.html#trading-effects).
    - Attribute `id` in [Offer](https://www.stellar.org/developers/horizon/reference/resources/offer.html) resource.
    - Attribute `timestamp` and `trade_count` in [Trade Aggregation](https://www.stellar.org/developers/horizon/reference/resources/trade_aggregation.html) resource.

    See [#1609](https://github.com/stellar/go/issues/1609), [#1909](https://github.com/stellar/go/pull/1909) and [#1912](https://github.com/stellar/go/issues/1912) for more details.

### Removed

- `/metrics` endpoint is no longer part of the public API. It is now served on `ADMIN_PORT/metrics`. `ADMIN_PORT` can be set using env variable or `--admin-port` CLI param.
- Remove the following fields from [/fee_stats](https://www.stellar.org/developers/horizon/reference/endpoints/fee-stats.html):

    - `min_accepted_fee`
    - `mode_accepted_fee`
    - `p10_accepted_fee`
    - `p20_accepted_fee`
    - `p30_accepted_fee`
    - `p40_accepted_fee`
    - `p50_accepted_fee`
    - `p60_accepted_fee`
    - `p70_accepted_fee`
    - `p80_accepted_fee`
    - `p90_accepted_fee`
    - `p95_accepted_fee`
    - `p99_accepted_fee`

- Remove `fee_paid` field from [Transaction resource](https://www.stellar.org/developers/horizon/reference/resources/transaction.html) (Use `fee_charged` and `max_fee` fields instead - see [#1372](https://github.com/stellar/go/issues/1372)).

## v0.24.1

* Add cache to improve performance of experimental ingestion system (#[2004](https://github.com/stellar/go/pull/2004)).
* Fix experimental ingestion bug where ledger changes were not applied in the correct order (#[2050](https://github.com/stellar/go/pull/2050)).
* Fix experimental ingestion bug where unique constraint errors are incurred when the ingestion system has to reingest state from history archive checkpoints (#[2055](https://github.com/stellar/go/pull/2055)).
* Fix experimental ingestion bug where a race condition during shutdown leads to a crash (#[2058](https://github.com/stellar/go/pull/2058)).

## v0.24.0

* Add `fee_charged` and `max_fee` objects to `/fee_stats` endpoint ([#1964](https://github.com/stellar/go/pull/1964)).
* Experimental ledger header ingestion processor ([#1949](https://github.com/stellar/go/pull/1949)).
* Improved performance of asset stats processor ([#1987](https://github.com/stellar/go/pull/1987)).
* Provide mechanism for retrying XDR stream errors ([#1899](https://github.com/stellar/go/pull/1899)).
* Emit error level log after 3 failed attempts to validate state ([#1918](https://github.com/stellar/go/pull/1918)).
* Fixed out of bounds error in ledger backend reader ([#1914](https://github.com/stellar/go/pull/1914)).
* Fixed out of bounds error in URL params handler ([#1973](https://github.com/stellar/go/pull/1973)).
* Rename `OperationFeeStats` to `FeeStats` ([#1952](https://github.com/stellar/go/pull/1952)).
* All DB queries are now cancelled when request is cancelled/timeout. ([#1950](https://github.com/stellar/go/pull/1950)).
* Fixed multiple issues connected to graceful shutdown of Horizon.

### Scheduled Breaking Changes

* All `*_accepted_fee` fields in `/fee_stats` endpoint are deprecated. Fields will be removed in Horizon 0.25.0.

Previously scheduled breaking changes reminders:

* The following operation type names have been deprecated: `path_payment`, `manage_offer` and `create_passive_offer`. The names will be changed to: `path_payment_strict_receive`, `manage_sell_offer` and `create_passive_sell_offer` in 0.25.0. This has been previously scheduled for 0.22.0 release.
* `fee_paid` field on Transaction resource has been deprecated and will be removed in 0.25.0 (previously scheduled for 0.22.0). Please use new fields added in 0.18.0: `max_fee` that defines the maximum fee the source account is willing to pay and `fee_charged` that defines the fee that was actually paid for a transaction. See [CAP-0005](https://github.com/stellar/stellar-protocol/blob/master/core/cap-0005.md) for more information.
* The type for the following attributes will be changed from `int64` to `string` in 0.25.0 (previously scheduled for 0.22.0):
  - Attribute `offer_id` in [manage buy offer](https://www.stellar.org/developers/horizon/reference/resources/operation.html#manage-buy-offer) and [manage sell offer](https://www.stellar.org/developers/horizon/reference/resources/operation.html#manage-sell-offer) operations.
  - Attribute `offer_id` in `Trade` effect.
  - Attribute `id` in [Offer](https://www.stellar.org/developers/horizon/reference/resources/offer.html) resource.
  - Attribute `timestamp` and `trade_count` in [Trade Aggregation](https://www.stellar.org/developers/horizon/reference/resources/trade_aggregation.html) resource.

Check [Beta Testing New Ingestion System](https://github.com/stellar/go/blob/master/services/horizon/internal/expingest/BETA_TESTING.md) if you want to test the new ingestion system.

## v0.23.1

* Add `ReadTimeout` to Horizon HTTP server configuration to fix potential DoS vector.

## v0.23.0

* New features in experimental ingestion (to enable: set `--enable-experimental-ingestion` CLI param or `ENABLE_EXPERIMENTAL_INGESTION=true` env variable):
  * All state-related endpoints (i.e. ledger entries) are now served from Horizon DB (except `/account/{account_id}`)

  * `/order_book` offers data is served from in-memory store ([#1761](https://github.com/stellar/go/pull/1761))

  * Add `Latest-Ledger` header with the sequence number of the most recent ledger processed by the experimental ingestion system. Endpoints built on the experimental ingestion system will always respond with data which is consistent with the ledger in `Latest-Ledger` ([#1830](https://github.com/stellar/go/pull/1830))

  * Add experimental support for filtering accounts who are trustees to an asset via `/accounts`. Example:\
  `/accounts?asset=COP:GC2GFGZ5CZCFCDJSQF3YYEAYBOS3ZREXJSPU7LUJ7JU3LP3BQNHY7YKS`\
  returns all accounts who have a trustline to the asset `COP` issued by account `GC2GFG...` ([#1835](https://github.com/stellar/go/pull/1835))

  * Experimental "Accounts For Signers" end-point now returns a full account resource ([#1876](https://github.com/stellar/go/issues/1875))
* Prevent "`multiple response.WriteHeader calls`" errors when streaming ([#1870](https://github.com/stellar/go/issues/1870))
* Fix an interpolation bug in `/fee_stats` ([#1857](https://github.com/stellar/go/pull/1857))
* Fix a bug in `/paths/strict-send` where occasionally bad paths were returned ([#1863](https://github.com/stellar/go/pull/1863))

## v0.22.2

* Fixes a bug in accounts for signer ingestion processor.

## v0.22.1

* Fixes a bug in path payment ingestion code.

## v0.22.0

* Adds support for Stellar Protocol v12.

### Scheduled Breaking Changes

* The following operation type names have been deprecated: `path_payment`, `manage_offer` and `create_passive_offer`. The names will be changed to: `path_payment_strict_receive`, `manage_sell_offer` and `create_passive_sell_offer` in 0.25.0. This has been previously scheduled for 0.22.0 release.
* `fee_paid` field on Transaction resource has been deprecated and will be removed in 0.23.0 (previously scheduled for 0.22.0). Please use new fields added in 0.18.0: `max_fee` that defines the maximum fee the source account is willing to pay and `fee_charged` that defines the fee that was actually paid for a transaction. See [CAP-0005](https://github.com/stellar/stellar-protocol/blob/master/core/cap-0005.md) for more information.
* The type for the following attributes will be changed from `int64` to `string` in 0.23.0 (previously scheduled for 0.22.0):
  - Attribute `offer_id` in [manage buy offer](https://www.stellar.org/developers/horizon/reference/resources/operation.html#manage-buy-offer) and [manage sell offer](https://www.stellar.org/developers/horizon/reference/resources/operation.html#manage-sell-offer) operations.
  - Attribute `offer_id` in `Trade` effect.
  - Attribute `id` in [Offer](https://www.stellar.org/developers/horizon/reference/resources/offer.html) resource.
  - Attribute `timestamp` and `trade_count` in [Trade Aggregation](https://www.stellar.org/developers/horizon/reference/resources/trade_aggregation.html) resource.

## v0.21.1

* Fixes a bug in initial schema migration file.

## v0.21.0

### Database migration notes

This version adds a new index on a table used by experimental ingestion system. If it has not been enabled, migration will be instant. If you migrate from a previous version with experimental ingestion system enabled database migration can take a couple minutes.

### Changes

* `/paths/strict-send` can now accept a `destination_account` parameter. If `destination_account` is provided then the endpoint will return all payment paths which terminate with an asset held by `destination_account`. Note that the endpoint will accept `destination_account` or `destination_assets` but not both. `destination_assets` is a comma separated list of assets encoded as `native` or `code:issuer`.
* `/paths/strict-receive` can now accept a `source_assets` parameter instead of `source_account` parameter. If `source_assets` is provided the endpoint will return all payment paths originating from an asset in `source_assets`. Note that the endpoint will accept `source_account` or `source_assets` but not both. `source_assets` is a comma separated list of assets encoded as `native` or `code:issuer`.
* Add experimental support for `/offers`. To enable it, set `--enable-experimental-ingestion` CLI param or `ENABLE_EXPERIMENTAL_INGESTION=true` env variable.
* When experimental ingestion is enabled a state verification routine is started every 64 ledgers to ensure a local state is the same as in history buckets. This can be disabled by setting `--ingest-disable-state-verification` CLI param or `INGEST-DISABLE-STATE-VERIFICATION` env variable.
* Add flag to apply pending migrations before running horizon. If there are pending migrations, previously you needed to run `horizon db migrate up` before running `horizon`. Those two steps can be combined into one with the `--apply-migrations` flag (`APPLY_MIGRATIONS` env variable).
* Improved the speed of state ingestion in experimental ingestion system.
* Fixed a bug in "Signers for Account" (experimental) transaction meta ingesting code.
* Fixed performance issue in Effects related endpoints.
* Fixed DoS vector in Go HTTP/2 implementation.
* Dropped support for Go 1.10, 1.11.

Check [Beta Testing New Ingestion System](https://github.com/stellar/go/blob/master/services/horizon/internal/expingest/BETA_TESTING.md) if you want to test new ingestion system.

## v0.20.1

* Add `--ingest-state-reader-temp-set` flag (`INGEST_STATE_READER_TEMP_SET` env variable) which defines the storage type used for temporary objects during state ingestion in the new ingestion system. The possible options are: `memory` (requires ~1.5GB RAM, fast) and `postgres` (stores data in temporary table in Postgres, less RAM but slower).

Check [Beta Testing New Ingestion System](https://github.com/stellar/go/blob/master/services/horizon/internal/expingest/BETA_TESTING.md) if you want to test new ingestion system.

## v0.20.0

If you want to use experimental ingestion skip this version and use v0.20.1 instead. v0.20.0 has a performance issue.

### Changes

* Experimental ingestion system is now run concurrently on all Horizon servers (with feature flag set - see below). This improves ingestion availability.
* Add experimental path finding endpoints which use an in memory order book for improved performance. To enable the endpoints set `--enable-experimental-ingestion` CLI param or `ENABLE_EXPERIMENTAL_INGESTION=true` env variable. Note that the `enable-experimental-ingestion` flag enables both the new path finding endpoints and the accounts for signer endpoint. There are two path finding endpoints. `/paths/strict-send` returns payment paths where both the source and destination assets are fixed. This endpoint is able to answer questions like: "Get me the most EUR possible for my 10 USD." `/paths/strict-receive` is the other endpoint which is an alias to the existing `/paths` endpoint.
* `--enable-accounts-for-signer` CLI param or `ENABLE_ACCOUNTS_FOR_SIGNER=true` env variable are merged with `--enable-experimental-ingestion` CLI param or `ENABLE_EXPERIMENTAL_INGESTION=true` env variable.
* Add experimental get offers by id endpoint`/offers/{id}` which uses the new ingestion system to fill up the offers table. To enable it, set `--enable-experimental-ingestion` CLI param or `ENABLE_EXPERIMENTAL_INGESTION=true` env variable.

Check [Beta Testing New Ingestion System](https://github.com/stellar/go/blob/master/services/horizon/internal/expingest/BETA_TESTING.md) if you want to test new ingestion system.

### Scheduled Breaking Changes

* `fee_paid` field on Transaction resource has been deprecated and will be removed in 0.22.0. Please use new fields added in 0.18.0: `max_fee` that defines the maximum fee the source account is willing to pay and `fee_charged` that defines the fee that was actually paid for a transaction. See [CAP-0005](https://github.com/stellar/stellar-protocol/blob/master/core/cap-0005.md) for more information. This change has been previously scheduled for 0.19.0 release.
* The following operation type names have been deprecated: `manage_offer` and `create_passive_offer`. The names will be changed to: `manage_sell_offer` and `create_passive_offer` in 0.22.0. This has been previously scheduled for 0.19.0 release.
* The type for the following attributes will be changed from `int64` to `string` in 0.22.0:
  - Attribute `offer_id` in [manage buy offer](https://www.stellar.org/developers/horizon/reference/resources/operation.html#manage-buy-offer) and [manage sell offer](https://www.stellar.org/developers/horizon/reference/resources/operation.html#manage-sell-offer) operations.
  - Attribute `offer_id` in `Trade` effect.
  - Attribute `id` in [Offer](https://www.stellar.org/developers/horizon/reference/resources/offer.html) resource.
  - Attribute `timestamp` and `trade_count` in [Trade Aggregation](https://www.stellar.org/developers/horizon/reference/resources/trade_aggregation.html) resource.

If you are an SDK maintainer, update your code to prepare for this change.

## v0.19.0

* Add `join` parameter to operations and payments endpoints. Currently, the only valid value for the parameter is `transactions`. If `join=transactions` is included in a request then the response will include a `transaction` field for each operation in the response.
* Add experimental "Accounts For Signers" endpoint. To enable it set `--enable-accounts-for-signer` CLI param or `ENABLE_ACCOUNTS_FOR_SIGNER=true` env variable. Additionally new feature requires links to history archive: CLI: `--history-archive-urls="archive1,archive2,archive3"`, env variable: `HISTORY_ARCHIVE_URLS="archive1,archive2,archive3"`. This will expose `/accounts` endpoint. This requires around 4GB of RAM for initial state ingestion.

Check [Beta Testing New Ingestion System](https://github.com/stellar/go/blob/master/services/horizon/internal/expingest/BETA_TESTING.md) if you want to test new ingestion system.

## v0.18.1

* Fixed `/fee_stats` to correctly calculate ledger capacity in protocol v11.
* Fixed `horizon db clean` command to truncate all tables.

## v0.18.0

### Breaking changes

* Horizon requires Postgres 9.5+.
* Removed `paging_token` field from `/accounts/{id}` endpoint.
* Removed `/operation_fee_stats` endpoint. Please use `/fee_stats`.

### Deprecations

* `fee_paid` field on Transaction resource has been deprecated and will be removed in 0.19.0. Two new fields have been added: `max_fee` that defines the maximum fee the source account is willing to pay and `fee_charged` that defines the fee that was actually paid for a transaction. See [CAP-0005](https://github.com/stellar/stellar-protocol/blob/master/core/cap-0005.md) for more information.
* The following operation type names have been deprecated: `manage_offer` and `create_passive_offer`. The names will be changed to: `manage_sell_offer` and `create_passive_offer` in 0.19.0.

### Changes

* The following new config parameters were added. When old `max-db-connections` config parameter is set, it has a priority over the the new params. Run `horizon help` for more information.
  * `horizon-db-max-open-connections`,
  * `horizon-db-max-idle-connections`,
  * `core-db-max-open-connections`,
  * `core-db-max-idle-connections`.
* Fixed `fee_paid` value in Transaction resource (#1358).
* Fix "int64: value out of range" errors in trade aggregations (#1319).
* Improved `horizon db reingest range` command.

## v0.17.6 - 2019-04-29

* Fixed a bug in `/order_book` when sum of amounts at a single price level exceeds `int64_max` (#1037).
* Fixed a bug generating `ERROR` level log entries for bad requests (#1186).

## v0.17.5 - 2019-04-24

* Support for stellar-core [v11.0.0](https://github.com/stellar/stellar-core/releases/tag/v11.0.0).
* Display trustline authorization state in the balances list.
* Improved actions code.
* Improved `horizon db reingest` command handling code.
* Tracking app name and version that connects to Horizon (`X-App-Name`, `X-App-Version`).

## v0.17.4 - 2019-03-14

* Support for Stellar-Core 10.3.0 (new database schema v9).
* Fix a bug in `horizon db reingest` command (no log output).
* Multiple code improvements.

## v0.17.3 - 2019-03-01

* Fix a bug in `txsub` package that caused returning invalid status when resubmitting old transactions (#969).

## v0.17.2 - 2019-02-28

* Critical fix bug

## v0.17.1 - 2019-02-28

### Changes

* Fixes high severity error in ingestion system.
* Account detail endpoint (`/accounts/{id}`) includes `last_modified_ledger` field for account and for each non-native asset balance.

## v0.17.0 - 2019-02-26

### Upgrade notes

This release introduces ingestion of failed transactions. This feature is turned off by default. To turn it on set environment variable: `INGEST_FAILED_TRANSACTIONS=true` or CLI param: `--ingest-failed-transactions=true`. Please note that ingesting failed transactions can double DB space requirements (especially important for full history deployments).

### Database migration notes

Previous versions work fine with new schema so you can migrate (`horizon db migrate up` using new binary) database without stopping the Horizon process. To reingest ledgers run `horizon db reingest` using Horizon 0.17.0 binary. You can take advantage of the new `horizon db reingest range` for parallel reingestion.

### Deprecations

* `/operation_fee_stats` is deprecated in favour of `/fee_stats`. Will be removed in v0.18.0.

### Breaking changes

* Fields removed in this version:
  * Root > `protocol_version`, use `current_protocol_version` and `core_supported_protocol_version`.
  * Ledger > `transaction_count`, use `successful_transaction_count` and `failed_transaction_count`.
  * Signer > `public_key`, use `key`.
* This Horizon version no longer supports Core <10.0.0. Horizon can still ingest version <10 ledgers.
* Error event name during streaming changed to `error` to follow W3C specification.

### Changes

* Added ingestion of failed transactions (see Upgrade notes). Use `include_failed=true` GET parameter to display failed transactions and operations in collection endpoints.
* `/fee_stats` endpoint has been extended with fee percentiles and ledger capacity usage. Both are useful in transaction fee estimations.
* Fixed a bug causing slice bounds out of range at `/account/{id}/offers` endpoint during streaming.
* Added `horizon db reingest range X Y` that reingests ledgers between X and Y sequence number (closed intervals).
* Many code improvements.

## v0.16.0 - 2019-02-04

### Upgrade notes

* Ledger > Admins need to reingest old ledgers because we introduced `successful_transaction_count` and `failed_transaction_count`.

### Database migration notes

Previous versions work fine with Horizon 0.16.0 schema so you can migrate (`horizon db migrate up`) database without stopping the Horizon process. To reingest ledgers run `horizon db reingest` using Horizon 0.16.0 binary.

### Deprecations

* Root > `protocol_version` will be removed in v0.17.0. It is replaced by `current_protocol_version` and `core_supported_protocol_version`.
* Ledger > `transaction_count` will be removed in v0.17.0.
* Signer > `public_key` will be removed in v0.17.0.

### Changes

* Improved `horizon db migrate` script. It will now either success or show a detailed message regarding why it failed.
* Fixed effects ingestion of circular payments.
* Improved account query performances for payments and operations.
* Added `successful_transaction_count` and `failed_transaction_count` to `ledger` resource.
* Fixed the wrong protocol version displayed in `root` resource by adding `current_protocol_version` and `core_supported_protocol_version`.
* Improved streaming for single objects. It won't send an event back if the current event is the same as the last event sent.
* Fixed ingesting effects of empty trades. Empty trades will be ignored during ingestion.

## v0.15.4 - 2019-01-17

* Fixed multiple issues in transaction submission subsystem.
* Support for client fingerprint headers.
* Fixed parameter checking in `horizon db backfill` command.

## v0.15.3 - 2019-01-07

* Fixed a bug in Horizon DB reaping code.
* Fixed query checking code that generated `ERROR`-level log entries for invalid input.

## v0.15.2 - 2018-12-13

* Added `horizon db init-asset-stats` command to initialize `asset_stats` table. This command should be run once before starting ingestion if asset stats are enabled (`ENABLE_ASSET_STATS=true`).
* Fixed `asset_stats` table to support longer `home_domain`s.
* Fixed slow trades DB query.

## v0.15.1 - 2018-11-09

* Fixed memory leak in SSE stream code.

## v0.15.0 - 2018-11-06

DB migrations add a new fields and indexes on `history_trades` table. This is a very large table in `CATCHUP_COMPLETE` deployments so migration may take a long time (depending on your DB hardware). Please test the migrations execution time on the copy of your production DB first.

This release contains several bug fixes and improvements:

* New `/operation_fee_stats` endpoint includes fee stats for the last 5 ledgers.
* ["Trades"](https://www.stellar.org/developers/horizon/reference/endpoints/trades.html) endpoint can now be streamed.
* In ["Trade Aggregations"](https://www.stellar.org/developers/horizon/reference/endpoints/trade_aggregations.html) endpoint, `offset` parameter has been added.
* Path finding bugs have been fixed and the algorithm has been improved. Check [#719](https://github.com/stellar/go/pull/719) for more information.
* Connections (including streams) are closed after timeout defined using `--connection-timeout` CLI param or `CONNECTION_TIMEOUT` environment variable. If Horizon is behind a load balancer with idle timeout set, it is recommended to set this to a value equal a few seconds less than idle timeout so streams can be properly closed by Horizon.
* Streams have been improved to check for updates every `--sse-update-frequency` CLI param or `SSE_UPDATE_FREQUENCY` environment variable seconds. If a new ledger has been closed in this period, new events will be sent to a stream. Previously streams checked for new events every 1 second, even when there were no new ledgers.
* Rate limiting algorithm has been changed to [GCRA](https://brandur.org/rate-limiting#gcra).
* Rate limiting in streams has been changed to be more fair. Now 1 *credit* has to be *paid* every time there's a new ledger instead of per request.
* Rate limiting can be disabled completely by setting `--per-hour-rate-limit=0` CLI param or `PER_HOUR_RATE_LIMIT=0` environment variable.
* Account flags now display `auth_immutable` value.
* Logs can be sent to a file. Destination file can be set using an environment variable (`LOG_FILE={file}`) or CLI parameter (`--log-file={file}`).

### Breaking changes

* Assets stats are disabled by default. This can be changed using an environment variable (`ENABLE_ASSET_STATS=true`) or CLI parameter (`--enable-asset-stats=true`). Please note that it has a negative impact on a DB and ingestion time.
* In ["Offers for Account"](https://www.stellar.org/developers/horizon/reference/endpoints/offers-for-account.html), `last_modified_time` field  endpoint can be `null` when ledger data is not available (has not been ingested yet).
* ["Trades for Offer"](https://www.stellar.org/developers/horizon/reference/endpoints/trades-for-offer.html) endpoint will query for trades that match the given offer on either side of trades, rather than just the "sell" offer. Offer IDs are now [synthetic](https://www.stellar.org/developers/horizon/reference/resources/trade.html#synthetic-offer-ids). You have to reingest history to update offer IDs.

### Other bug fixes

* `horizon db backfill` command has been fixed.
* Fixed `remoteAddrIP` function to support IPv6.
* Fixed `route` field in the logs when the request is rate limited.

## v0.14.2 - 2018-09-27

### Bug fixes

* Fixed and improved `txsub` package (#695). This should resolve many issues connected to `Timeout` responses.
* Improve stream error reporting (#680).
* Checking `ingest.Cursor` errors in `Session` (#679).
* Added account ID validation in `/account/{id}` endpoints (#684).

## v0.14.1 - 2018-09-19

This release contains several bug fixes:

* Assets stats can cause high CPU usage on stellar-core DB. If this slows down the database it's now possible to turn off this feature by setting `DISABLE_ASSET_STATS` feature flag. This can be set as environment variable (`DISABLE_ASSET_STATS=true`) or CLI parameter (`--disable-asset-stats=true`).
* Sometimes `/accounts/{id}/offers` returns `500 Internal Server Error` response when ledger data is not available yet (for new ledgers) or no longer available (`CATCHUP_RECENT` deployments). It's possible to set `ALLOW_EMPTY_LEDGER_DATA_RESPONSES` feature flag as environment variable (`ALLOW_EMPTY_LEDGER_DATA_RESPONSES=true`) or CLI parameter (`--allow-empty-ledger-data-responses=true`). With the flag set to `true` "Offers for Account" endpoint will return `null` in `last_modified_time` field when ledger data is not available, instead of `500 Internal Server Error` error.

### Bug fixes

* Feature flag to disable asset stats (#668).
* Feature flag to allow null ledger data in responses (#672).
* Fix empty memo field in JSON when memo_type is text (#635).
* Improved logging: some bad requests no longer generate `ERROR` level log entries (#654).
* `/friendbot` endpoint is available only when `FriendbotURL` is set in the config.

## v0.14.0 - 2018-09-06

### Breaking changes

* Offer resource `last_modified` field removed (see Bug Fixes section).
* Trade aggregations endpoint accepts only specific time ranges now (1/5/15 minutes, 1 hour, 1 day, 1 week).
* Horizon sends `Cache-Control: no-cache, no-store, max-age=0` HTTP header for all responses.

### Deprecations

* Account > Signers collection `public_key` field is deprecated, replaced by `key`.

### Changes

* Protocol V10 features:
  * New `bump_sequence` operation (as in [CAP-0001](https://github.com/stellar/stellar-protocol/blob/master/core/cap-0001.md)).
    * New [`bump_sequence`](https://www.stellar.org/developers/horizon/reference/resources/operation.html#bump-sequence) operation.
    * New `sequence_bumped` effect.
    * Please check [CAP-0001](https://github.com/stellar/stellar-protocol/blob/master/core/cap-0001.md) for new error codes for transaction submission.
  * Offer liabilities (as in [CAP-0003](https://github.com/stellar/stellar-protocol/blob/master/core/cap-0003.md)):
    * `/accounts/{id}` resources contain new fields: `buying_liabilities` and `selling_liabilities` for each entry in `balances`.
    * Please check [CAP-0003](https://github.com/stellar/stellar-protocol/blob/master/core/cap-0003.md) for new error codes for transaction submission.
* Added `source_amount` field to `path_payment` operations.
* Added `account_credited` and `account_debited` effects for `path_payment` operations.
* Friendbot link in Root endpoint is empty if not set in configuration.
* Improved `ingest` package logging.
* Improved HTTP logging (`forwarded_ip`, `route` fields, `duration` is always in seconds).
* `LOGGLY_HOST` env variable has been replaced with `LOGGLY_TAG` and is adding a tag to every log event.
* Dropped support for Go 1.8.

### Bug fixes

* New fields in Offer resource: `last_modified_ledger` and `last_modified_time`, replace buggy `last_modified` (#478).
* Fixed pagination in Trades for account endpoint (#486).
* Fixed a synchronization issue in `ingest` package (#603).
* Fixed Order Book resource links in Root endpoint.
* Fixed streaming in Offers for Account endpoint.

## v0.13.3 - 2018-08-23

### Bug fixes

* Fixed large amounts rendering in `/assets`.

## v0.13.2 - 2018-08-13

### Bug fixes

* Fixed a bug in `amount` and `price` packages triggering long calculations.

## v0.13.1 - 2018-07-26

### Bug fixes

* Fixed a conversion bug when `timebounds.max_time` is set to `INT64_MAX`.

## v0.13.0 - 2018-06-06

### Breaking changes

- `amount` field in `/assets` is now a String (to support Stellar amounts larger than `int64`).

### Changes

- Effect resource contains a new `created_at` field.
- Horizon responses are compressed.
- Ingestion errors have been improved.
- `horizon rebase` command was improved.

### Bug fixes

- Horizon now returns `400 Bad Request` for negative `cursor` values.

**Upgrade notes**

DB migrations add a new indexes on `history_trades`. This is very large table so migration may take a long time (depending on your DB hardware). Please test the migrations execution time on the copy of your production DB first.

## v0.12.3 - 2017-03-20

### Bug fixes

- Fix a service stutter caused by excessive `info` commands being issued from the root endpoint.


## v0.12.2 - 2017-03-14

This release is a bug fix release for v0.12.1 and v0.12.2.  *Please see the upgrade notes below if you did not already migrate your db for v0.12.0*

### Changes

- Remove strict validation on the `resolution` parameter for trade aggregations endpoint.  We will add this feature back in to the next major release.


## v0.12.1 - 2017-03-13

This release is a bug fix release for v0.12.0.  *Please see the upgrade notes below if you did not already migrate your db for v0.12.0*

### Bug fixes

- Fixed an issue caused by un-migrated trade rows. (https://github.com/stellar/go/issues/357)
- Command line flags are now useable for subcommands of horizon.


## v0.12.0 - 2017-03-08

Big release this time for horizon:  We've made a number of breaking changes since v0.11.0 and have revised both our database schema as well as our data ingestion system.  We recommend that you take a backup of your horizon database prior to upgrading, just in case.

### Upgrade Notes

Since this release changes both the schema and the data ingestion system, we recommend the following upgrade path to minimize downtime:

1. Upgrade horizon binaries, but do not restart the service
2. Run `horizon db migrate up` to migrate the db schema
3. Run `horizon db reingest` in a background session to begin the data reingestion process
4. Restart horizon

### Added

- Operation and payment resources were changed to add `transaction_hash` and `created_at` properties.
- The ledger resource was changed to add a `header_xdr` property.  Existing horizon installations should re-ingest all ledgers to populate the history database tables with the data.  In future versions of horizon we will disallow null values in this column.  Going forward, this change reduces the coupling of horizon to stellar-core, ensuring that horizon can re-import history even when the data is no longer stored within stellar-core's database.
- All Assets endpoint (`/assets`) that returns a list of all the assets in the system along with some stats per asset. The filters allow you to narrow down to any specific asset of interest.
- Trade Aggregations endpoint (`/trade_aggregations`) allow for efficient gathering of historical trade data. This is done by dividing a given time range into segments and aggregate statistics, for a given asset pair (`base`, `counter`) over each of these segments.

### Bug fixes

- Ingestion performance and stability has been improved.
- Changes to an account's inflation destination no longer produce erroneous "signer_updated" effects. (https://github.com/stellar/horizon/issues/390)


### Changed

- BREAKING CHANGE: The `base_fee` property of the ledger resource has been renamed to `base_fee_in_stroops`
- BREAKING CHANGE: The `base_reserve` property of the ledger resource has been renamed to `base_reserve_in_stroops` and is now expressed in stroops (rather than lumens) and as a JSON number.
- BREAKING CHANGE: The "Orderbook Trades" (`/orderbook/trades`) endpoint has been removed and replaced by the "All Trades" (`/trades`) endpoint.
- BREAKING CHANGE: The Trade resource has been modified to generalize assets as (`base`, `counter`) pairs, rather than the previous (`sold`,`bought`) pairs.
- Full reingestion (i.e. running `horizon db reingest`) now runs in reverse chronological order.

### Removed

- BREAKING CHANGE: Friendbot has been extracted to an external microservice.


## [v0.11.0] - 2017-08-15

### Bug fixes

- The ingestion system can now properly import envelopes that contain signatures that are zero-length strings.
- BREAKING CHANGE: specifying a `limit` of `0` now triggers an error instead of interpreting the value to mean "use the default limit".
- Requests that ask for more records than the maximum page size now trigger a bad request error, instead of an internal server error.
- Upstream bug fixes to xdr decoding from `github.com/stellar/go`.

### Changed

- BREAKING CHANGE: The payments endpoint now includes `account_merge` operations in the response.
- "Finished Request" log lines now include additional fields: `streaming`, `path`, `ip`, and `host`.
- Responses now include a `Content-Disposition: inline` header.


## [v0.10.1] - 2017-03-29

### Fixed
- Ingestion was fixed to protect against text memos that contain null bytes.  While memos with null bytes are legal in stellar-core, PostgreSQL does not support such values in string columns.  Horizon now strips those null bytes to fix the issue.

## [v0.10.0] - 2017-03-20

This is a fix release for v0.9.0 and v0.9.1


### Added
- Added `horizon db clear` helper command to clear previously ingested history.

### Fixed

- Embedded sql files for the database schema have been fixed agsain to be compatible with postgres 9.5. The configuration setting `row_security` has been removed from the dumped files.

## [v0.9.1] - 2017-03-20

### Fixed

- Embedded sql files for the database schema have been fixed to be compatible with postgres 9.5. The configuration setting `idle_in_transaction_session_timeout` has been removed from the dumped files.

## [v0.9.0] - 2017-03-20

This release was retracted due to a bug discovered after release.

### Added
- Horizon now exposes the stellar network protocol in several places:  It shows the currently reported protocol version (as returned by the stellar-core `info` command) on the root endpoint, and it reports the protocol version of each ledger resource.
- Trade resources now include a `created_at` timestamp.

### Fixed

- BREAKING CHANGE: The reingestion process has been updated.  Prior versions of horizon would enter a failed state when a gap between the imported history and the stellar-core database formed or when a previously imported ledger was no longer found in the stellar-core database.  This usually occurs when running stellar-core with the `CATCHUP_RECENT` config option.  With these changed, horizon will automatically trim "abandonded" ledgers: ledgers that are older than the core elder ledger.


## [v0.8.0] - 2017-02-07

### Added

- account signer resources now contain a type specifying the type of the signer: `ed25519_public_key`, `sha256_hash`, and `preauth_tx` are the present values used for the respective signer types.

### Changed

- The `public_key` field on signer effects and an account's signer summary has been renamed to `key` to reflect that new signer types are not necessarily specifying a public key anymore.

### Deprecated

- The `public_key` field on account signers and signer effects are deprecated

## [v0.7.1] - 2017-01-12

### Bug fixes

- Trade resources now include "bought_amount" and "sold_amount" fields when being viewed through the "Orderbook Trades" endpoint.
- Fixes #322: orderbook summaries with over 20 bids now return the correct price levels, starting with the closest to the spread.

## [v0.7.0] - 2017-01-10

### Added

- The account resource now includes links to the account's trades and data values.

### Bug fixes

- Fixes paging_token attribute of account resource
- Fixes race conditions in friendbot
- Fixes #202: Add price and price_r to "manage_offer" operation resources
- Fixes #318: order books for the native currency now filters correctly.

## [v0.6.2] - 2016-08-18

### Bug fixes

- Fixes streaming (SSE) requests, which were broken in v0.6.0

## [v0.6.1] - 2016-07-26

### Bug fixes

- Fixed an issue where accounts were not being properly returned when the  history database had no record of the account.


## [v0.6.0] - 2016-07-20

This release contains the initial implementation of the "Abridged History System".  It allows a horizon system to be operated without complete knowledge of the ledger's history.  With this release, horizon will start ingesting data from the earliest point known to the connected stellar-core instance, rather than ledger 1 as it behaved previously.  See the admin guide section titled "Ingesting stellar-core data" for more details.

### Added

- *Elder* ledgers have been introduced:  An elder ledger is the oldest ledger known to a db.  For example, the `core_elder_ledger` attribute on the root endpoint refers to the oldest known ledger stored in the connected stellar-core database.
- Added the `history-retention-count` command line flag, used to specify the amount of historical data to keep in the history db.  This is expressed as a number of ledgers, for example a value of `362880` would retain roughly 6 weeks of data given an average of 10 seconds per ledger.
- Added the `history-stale-threshold` command line flag to enable stale history protection.  See the admin guide for more info.
- Horizon now reports the last ledger ingested to stellar-core using the `setcursor` command.
- Requests for data that precede the recorded window of history stored by horizon will receive a `410 Gone` http response to allow software to differentiate from other "not found" situations.
- The new `db reap` command will manually trigger the deletion of unretained historical data
- A background process on the server now deletes unretained historical once per hour.

### Changed

- BREAKING: When making a streaming request, a normal error response will be returned if an error occurs prior to sending the first event.  Additionally, the initial http response and streaming preamble will not be sent until the first event is available.
- BREAKING: `horizon_latest_ledger` has renamed to `history_latest_ledger`
- Horizon no longer needs to begin the ingestion of historical data from ledger sequence 1.
- Rows in the `history_accounts` table are no longer identified using the "Total Order ID" that other historical records  use, but are rather using a simple auto-incremented id.

### Removed

- The `/accounts` endpoint, which lets a consumer page through the entire set of accounts in the ledger, has been removed.  The change from complete to an abridged history in horizon makes the endpoint mostly useless, and after consulting with the community we have decided to remove the endpoint.

## [v0.5.1] - 2016-04-28

### Added

  - ManageData operation data is now rendered in the various operation end points.

### Bug fixes

- Transaction memos that contain utf-8 are now properly rendered in browsers by properly setting the charset of the http response.

## [v0.5.0] - 2016-04-22

### Added

- BREAKING: Horizon can now import data from stellar-core without the aid of the horizon-importer project.  This process is now known as "ingestion", and is enabled by either setting the `INGEST` environment variable to "true" or specifying "--ingest" on the launch arguments for the horizon process.  Only one process should be running in this mode for any given horizon database.
- Add `horizon db init`, used to install the latest bundled schema for the horizon database.
- Add `horizon db reingest` command, used to update outdated or corrupt horizon database information.  Admins may now use `horizon db reingest outdated` to migrate any old data when updated horizon.
- Added `network_passphrase` field to root resource.
- Added `fee_meta_xdr` field to transaction resource.

### Bug fixes
- Corrected casing on the "offers" link of an account resource.

## [v0.4.0] - 2016-02-19

### Added

- Add `horizon db migrate [up|down|redo]` commands, used for installing schema migrations.  This work is in service of porting the horizon-importer project directly to horizon.
- Add support for TLS: specify `--tls-cert` and `--tls-key` to enable.
- Add support for HTTP/2.  To enable, use TLS.

### Removed

- BREAKING CHANGE: Removed support for building on go versions lower than 1.6

## [v0.3.0] - 2016-01-29

### Changes

- Fixed incorrect `source_amount` attribute on pathfinding responses.
- BREAKING CHANGE: Sequence numbers are now encoded as strings in JSON responses.
- Fixed broken link in the successful response to a posted transaction

## [v0.2.0] - 2015-12-01
### Changes

- BREAKING CHANGE: the `address` field of a signer in the account resource has been renamed to `public_key`.
- BREAKING CHANGE: the `address` on the account resource has been renamed to `account_id`.

## [v0.1.1] - 2015-12-01

### Added
- Github releases are created from tagged travis builds automatically

[v0.11.0]: https://github.com/stellar/horizon/compare/v0.10.1...v0.11.0
[v0.10.1]: https://github.com/stellar/horizon/compare/v0.10.0...v0.10.1
[v0.10.0]: https://github.com/stellar/horizon/compare/v0.9.1...v0.10.0
[v0.9.1]: https://github.com/stellar/horizon/compare/v0.9.0...v0.9.1
[v0.9.0]: https://github.com/stellar/horizon/compare/v0.8.0...v0.9.0
[v0.8.0]: https://github.com/stellar/horizon/compare/v0.7.1...v0.8.0
[v0.7.1]: https://github.com/stellar/horizon/compare/v0.7.0...v0.7.1
[v0.7.0]: https://github.com/stellar/horizon/compare/v0.6.2...v0.7.0
[v0.6.2]: https://github.com/stellar/horizon/compare/v0.6.1...v0.6.2
[v0.6.1]: https://github.com/stellar/horizon/compare/v0.6.0...v0.6.1
[v0.6.0]: https://github.com/stellar/horizon/compare/v0.5.1...v0.6.0
[v0.5.1]: https://github.com/stellar/horizon/compare/v0.5.0...v0.5.1
[v0.5.0]: https://github.com/stellar/horizon/compare/v0.4.0...v0.5.0
[v0.4.0]: https://github.com/stellar/horizon/compare/v0.3.0...v0.4.0
[v0.3.0]: https://github.com/stellar/horizon/compare/v0.2.0...v0.3.0
[v0.2.0]: https://github.com/stellar/horizon/compare/v0.1.1...v0.2.0
[v0.1.1]: https://github.com/stellar/horizon/compare/v0.1.0...v0.1.1<|MERGE_RESOLUTION|>--- conflicted
+++ resolved
@@ -20,16 +20,11 @@
 - Fixed incorrect duration for ingestion processor metric ([5216](https://github.com/stellar/go/pull/5216))
 - Fixed sql performance on account transactions query ([5229](https://github.com/stellar/go/pull/5229))
 
-<<<<<<< HEAD
-
 ## 2.28.4
 
 ### Added
 - Bumped go version to the latest (1.22.1)
 
-=======
-
->>>>>>> 4b0b0787
 ### Breaking Changes
 - The Horizon API Transaction resource field in json `result_meta_xdr` is now optional and Horizon API will not emit the field when Horizon has been configured with `SKIP_TXMETA=true`, effectively null, otherwise if Horizon is configured with `SKIP_TXMETA=false` which is default, then the API Transaction field `result_meta_xdr` will remain present and populated with base64 encoded xdr [5228](https://github.com/stellar/go/pull/5228).
 
