# Changelog

All notable changes to this project will be documented in this
file. This project adheres to [Semantic Versioning](http://semver.org/).

<<<<<<< HEAD
## v1.2.1

* Remove `id` columns from `history_operation_participants` and `history_transaction_participants` to prevent possible integer overflow [#2532](https://github.com/stellar/go/pull/2532).
=======
## unreleased

* Add `last_modified_time` to account responses. `last_modified_time` is the
 closing time of the most recent ledger in which the account was modified.
>>>>>>> 3aecc7eb

## v1.2.0

### Scheduled Breaking Changes

* The type for the following attributes will be changed from `int64` to `string` in 1.3.0:
  - Attribute `fee_charged` in [Transaction](https://www.stellar.org/developers/horizon/reference/resources/transaction.html) resource.
  - Attribute `max_fee` in [Transaction](https://www.stellar.org/developers/horizon/reference/resources/transaction.html) resource.

The changes are required by [CAP-15](https://github.com/stellar/stellar-protocol/blob/master/core/cap-0015.md).

### Changes

* Added support for [CAP-27](https://github.com/stellar/stellar-protocol/blob/master/core/cap-0027.md) and [SEP-23](https://github.com/stellar/stellar-protocol/blob/master/ecosystem/sep-0023.md) [#2491](https://github.com/stellar/go/pull/2491).
* The XDR definition of a transaction memo is a string.
However, XDR strings are actually binary blobs with no enforced encoding. 
It is possible to set the memo in a transaction envelope to a binary sequence which is not valid ASCII or unicode. 
Previously, if you wanted to recover the original binary sequence for a transaction memo, you would have to decode the transaction's envelope.
In this release, we have added a `memo_bytes` field to the Horizon transaction response for transactions with `memo_type` equal `text`.
`memo_bytes` stores the base 64 encoding of the memo bytes set in the transaction envelope [#2485](https://github.com/stellar/go/pull/2485).

## v1.1.0

### **IMPORTANT**: Database migration

This version includes a significant database migration which changes the column types of `fee_charged` and `max_fee` in the `history_transactions` table from `integer` to `bigint`. This essential change paves the way for fee bump transactions ([CAP 15](https://github.com/stellar/stellar-protocol/blob/master/core/cap-0015.md)), a major improvement that will be released soon in Stellar Protocol 13.

This migration will run for a long time, especially if you have a Horizon database with full history. For reference, it took around 8 hours and 42 minutes to complete this migration on a AWS db.r4.8xlarge instance with full transaction history.

To execute the migration run `horizon db migrate up` using the Horizon v1.1.0 binary.

**Important Note**: Horizon should not be serving requests or ingesting while the migration is running. For service continuity, if you run a production Horizon deployment it is recommended that you perform the migration on a second instance and then switch over.

### Changes
* DB: Remove unnecessary duplicate indexes: `index_history_transactions_on_id`, `index_history_ledgers_on_id`, `exp_asset_stats_by_code`, and `asset_by_code` ([#2419](https://github.com/stellar/go/pull/2419)).
* DB: Remove asset_stats table which is no longer necessary ([#2419](https://github.com/stellar/go/pull/2419)).
* Validate transaction hash IDs as 64 lowercase hex chars. As such, wrongly-formatted parameters which used to cause 404 (`Not found`) errors will now cause 400 (`Bad request`) HTTP errors ([#2394](https://github.com/stellar/go/pull/2394)).
* Fix ask and bid price levels of `GET /order_book` when encountering non-canonical price values. The `limit` parameter is now respected and levels are coallesced properly. Also, `price_r` is now in canonical form ([#2400](https://github.com/stellar/go/pull/2400)).
* Added missing top-level HAL links to the `GET /` response ([#2407](https://github.com/stellar/go/pull/2407)).
* Full transaction details are now included in the `POST /transactions` response. If you submit a transaction and it succeeds, the response will match the `GET /transactions/{hash}` response ([#2406](https://github.com/stellar/go/pull/2406)).
* The following attributes are now included in the transaction resource:
    * `fee_account` (the account which paid the transaction fee)
    * `fee_bump_transaction` (only present in Protocol 13 fee bump transactions)
    * `inner_transaction` (only present in Protocol 13 fee bump transactions) ([#2406](https://github.com/stellar/go/pull/2406)).
* Add support for [CAP0018](https://github.com/stellar/stellar-protocol/blob/master/core/cap-0018.md): Fine-Grained Control of Authorization (Protocol 13) ([#2423](https://github.com/stellar/go/pull/2423)).
  - Add `is_authorized_to_maintain_liabilities` to `Balance`.
    <pre>
    "balances": [
      {
        "is_authorized": true,
        <b>"is_authorized_to_maintain_liabilities": true,</b>
        "balance": "27.1374422",
        "limit": "922337203685.4775807",
        "buying_liabilities": "0.0000000",
        "selling_liabilities": "0.0000000",
        "last_modified_ledger": 28893780,
        "asset_type": "credit_alphanum4",
        "asset_code": "USD",
        "asset_issuer": "GBSTRUSD7IRX73RQZBL3RQUH6KS3O4NYFY3QCALDLZD77XMZOPWAVTUK"
      },
      {
        "balance": "1.5000000",
        "buying_liabilities": "0.0000000",
        "selling_liabilities": "0.0000000",
        "asset_type": "native"
      }
    ]
    </pre>
  - Add `authorize_to_maintain_liabilities` to `AllowTrust` operation.
    <pre>
    {
      "id": "124042211741474817",
      "paging_token": "124042211741474817",
      "transaction_successful": true,
      "source_account": "GBSTRUSD7IRX73RQZBL3RQUH6KS3O4NYFY3QCALDLZD77XMZOPWAVTUK",
      "type": "allow_trust",
      "type_i": 7,
      "created_at": "2020-03-27T03:40:10Z",
      "transaction_hash": "a77d4ee5346d55fb8026cdcdad6e4b5e0c440c96b4627e3727f4ccfa6d199e94",
      "asset_type": "credit_alphanum4",
      "asset_code": "USD",
      "asset_issuer": "GBSTRUSD7IRX73RQZBL3RQUH6KS3O4NYFY3QCALDLZD77XMZOPWAVTUK",
      "trustee": "GBSTRUSD7IRX73RQZBL3RQUH6KS3O4NYFY3QCALDLZD77XMZOPWAVTUK",
      "trustor": "GA332TXN6BX2DYKGYB7FW5BWV2JLQKERNX4T7EUJT4MHWOW2TSGC2SPM",
      "authorize": true,
      <b>"authorize_to_maintain_liabilities": true,</b>
    }
    </pre>
  - Add effect `trustline_authorized_to_maintain_liabilities`.
    <pre>
    {
      "id": "0124042211741474817-0000000001",
      "paging_token": "124042211741474817-1",
      "account": "GBSTRUSD7IRX73RQZBL3RQUH6KS3O4NYFY3QCALDLZD77XMZOPWAVTUK",
      <b>"type": "trustline_authorized_to_maintain_liabilities",</b>
      <b>"type_i": 25,</b>
      "created_at": "2020-03-27T03:40:10Z",
      "trustor": "GA332TXN6BX2DYKGYB7FW5BWV2JLQKERNX4T7EUJT4MHWOW2TSGC2SPM",
      "asset_type": "credit_alphanum4",
      "asset_code": "USD"
    }    
    </pre>
* It is no longer possible to use Redis as a mechanism for rate-limiting requests ([#2409](https://github.com/stellar/go/pull/2409)).

* Make `GET /trades` generate an empty response instead of a 404 when no
 trades are found.

## v1.0.1

### Fixed
* Fix `horizon db reap` bug which caused the command to exit without deleting any history table rows ([#2336](https://github.com/stellar/go/pull/2336)).
* The horizon reap system now also deletes rows from `history_trades`. Previously, the reap system only deleted rows from `history_operation_participants`, `history_operations`, `history_transaction_participants`, `history_transactions`, `history_ledgers`, and `history_effects` ([#2336](https://github.com/stellar/go/pull/2336)).
* Fix deadlock when running `horizon db reingest range` ([#2373](https://github.com/stellar/go/pull/2373)).
* Fix signer update effects ([#2375](https://github.com/stellar/go/pull/2375)).
* Fix incorrect error in log when shutting down the system while `verifyState` is running ([#2366](https://github.com/stellar/go/pull/2366)).
* Expose date header to CORS clients ([#2316](https://github.com/stellar/go/pull/2316)).
* Fix inconsistent ledger view in `/accounts/{id}` when streaming ([#2344](https://github.com/stellar/go/pull/2344)).

### Removed
* Dropped support for Go 1.12. ([#2346](https://github.com/stellar/go/pull/2346)).

## v1.0.0

### Before you upgrade

* If you were using the new ingestion in one of the previous versions of Horizon, you must first remove `ENABLE_EXPERIMENTAL_INGESTION` feature flag and restart all Horizon instances before deploying a new version.
* The init stage (state ingestion) for the public Stellar network requires around 1.5GB of RAM. This memory is released after the state ingestion. State ingestion is performed only once. Restarting the server will not trigger it unless Horizon has been upgraded to a newer version (with an updated ingestion pipeline). It's worth noting that the required memory will become smaller and smaller as more of the buckets in the history archive become [CAP-20](https://github.com/stellar/stellar-protocol/blob/master/core/cap-0020.md) compatible. Some endpoints are **not available** during state ingestion.
* The CPU footprint of the new ingestion is modest. We were able to successfully run ingestion on an [AWS `c5.xlarge`](https://aws.amazon.com/ec2/instance-types/c5/) instance. The init stage takes a few minutes on `c5.xlarge`. `c5.xlarge` is the equivalent of 4 vCPUs and 8GB of RAM. The definition of vCPU for the c5 large family in AWS is the following:
> The 2nd generation Intel Xeon Scalable Processors (Cascade Lake) or 1st generation Intel Xeon Platinum 8000 series (Skylake-SP) processor with a sustained all core Turbo frequency of up to 3.4GHz, and single core turbo frequency of up to 3.5 GHz.

* The state data requires an additional 6GB DB disk space for the public Stellar network (as of February 2020). The disk usage will increase when the number of Stellar ledger entries increases.
  * `accounts_signers` table: 2340 MB
  * `trust_lines` table: 2052 MB
  * `accounts` table: 1545 MB
  * `offers` table: 61 MB
  * `accounts_data` table: 15 MB
  * `exp_asset_stats` table: less than 1 MB
* A new environment variable (or command line flag) needs to be set so that Horizon can ingest state from the history archives:
   * `HISTORY_ARCHIVE_URLS="archive1,archive2,archive3"` (if you don't have your own pubnet history archive, you can use one of SDF's archives, for example `https://history.stellar.org/prd/core-live/core_live_001`)
* Horizon serves the endpoints `/paths` and `/order_book` from an in-memory graph, which is only available on ingesting instances. If some of the instances in your cluster are not configured to ingest, you can configure your proxy server to route those endpoints to the ingesting instances. This is beyond the scope of this document - consult the relevant documentation for your proxy server. A better solution for this will be released in the next Horizon version.

### New Ingestion System

The most substantial element of this release is a full rewrite of Horizon's ledger ingestion engine, which enables some key features:

* A set of important new endpoints (see below). Some of these were impossible under the previous ingestion architecture.
* An in-memory order book graph for rapid querying.
* The ability to run parallel ingestion over multiple Horizon hosts, improving service availability for production deployments.

The new engine resolves multiple issues that were present in the old system. For example:

* Horizon's coupling to Stellar-Core's database is dramatically reduced.
* Data inconsistency due to lag between endpoints is eliminated.
* Slow endpoints (path-finding for example) are now speedy.

Finally, the rearchitecting makes new reliability features possible. An example is the new internal state verifier, which guarantees consistency between the local Horizon state and the public history archives.

The [admin guide](https://github.com/stellar/go/blob/release-horizon-v0.25.0/services/horizon/internal/docs/admin.md) contains all the information needed to operate the new ingestion system.

### Added

- Add [/accounts](https://www.stellar.org/developers/horizon/reference/endpoints/accounts.html) endpoint, which allows filtering accounts that have a given signer or a trustline to an asset.
- Add [/offers](https://www.stellar.org/developers/horizon/reference/endpoints/offers.html) endpoint, which lists all offers on the network and allows filtering by seller account or by selling or buying asset.
- Add [/paths/strict-send](https://www.stellar.org/developers/horizon/reference/endpoints/path-finding-strict-send.html) endpoint, which enables discovery of optimal "strict send" paths between assets.
- Add [/paths/strict-receive](https://www.stellar.org/developers/horizon/reference/endpoints/path-finding-strict-receive.html) endpoint, which enables discovery of optimal "strict receive" paths between assets.
- Add the fields `max_fee` and `fee_charged` to [/fee_stats](https://www.stellar.org/developers/horizon/reference/endpoints/fee-stats.html).

### Breaking changes

### Changed

- Change multiple operation types to their canonical names for [operation resources](https://www.stellar.org/developers/horizon/reference/resources/operation.html) ([#2134](https://github.com/stellar/go/pull/2134)).
- Change the type of the following fields from `number` to `string`:

    - Attribute `offer_id` in [manage buy offer](https://www.stellar.org/developers/horizon/reference/resources/operation.html#manage-buy-offer) and [manage sell offer](https://www.stellar.org/developers/horizon/reference/resources/operation.html#manage-sell-offer) operations.
    - Attribute `offer_id` in `Trade` [effect](https://www.stellar.org/developers/horizon/reference/resources/effect.html#trading-effects).
    - Attribute `id` in [Offer](https://www.stellar.org/developers/horizon/reference/resources/offer.html) resource.
    - Attribute `timestamp` and `trade_count` in [Trade Aggregation](https://www.stellar.org/developers/horizon/reference/resources/trade_aggregation.html) resource.

    See [#1609](https://github.com/stellar/go/issues/1609), [#1909](https://github.com/stellar/go/pull/1909) and [#1912](https://github.com/stellar/go/issues/1912) for more details.

### Removed

- `/metrics` endpoint is no longer part of the public API. It is now served on `ADMIN_PORT/metrics`. `ADMIN_PORT` can be set using env variable or `--admin-port` CLI param.
- Remove the following fields from [/fee_stats](https://www.stellar.org/developers/horizon/reference/endpoints/fee-stats.html):

    - `min_accepted_fee`
    - `mode_accepted_fee`
    - `p10_accepted_fee`
    - `p20_accepted_fee`
    - `p30_accepted_fee`
    - `p40_accepted_fee`
    - `p50_accepted_fee`
    - `p60_accepted_fee`
    - `p70_accepted_fee`
    - `p80_accepted_fee`
    - `p90_accepted_fee`
    - `p95_accepted_fee`
    - `p99_accepted_fee`

- Remove `fee_paid` field from [Transaction resource](https://www.stellar.org/developers/horizon/reference/resources/transaction.html) (Use `fee_charged` and `max_fee` fields instead - see [#1372](https://github.com/stellar/go/issues/1372)).

## v0.24.1

* Add cache to improve performance of experimental ingestion system (#[2004](https://github.com/stellar/go/pull/2004)).
* Fix experimental ingestion bug where ledger changes were not applied in the correct order (#[2050](https://github.com/stellar/go/pull/2050)).
* Fix experimental ingestion bug where unique constraint errors are incurred when the ingestion system has to reingest state from history archive checkpoints (#[2055](https://github.com/stellar/go/pull/2055)).
* Fix experimental ingestion bug where a race condition during shutdown leads to a crash (#[2058](https://github.com/stellar/go/pull/2058)).

## v0.24.0

* Add `fee_charged` and `max_fee` objects to `/fee_stats` endpoint ([#1964](https://github.com/stellar/go/pull/1964)).
* Experimental ledger header ingestion processor ([#1949](https://github.com/stellar/go/pull/1949)).
* Improved performance of asset stats processor ([#1987](https://github.com/stellar/go/pull/1987)).
* Provide mechanism for retrying XDR stream errors ([#1899](https://github.com/stellar/go/pull/1899)).
* Emit error level log after 3 failed attempts to validate state ([#1918](https://github.com/stellar/go/pull/1918)).
* Fixed out of bounds error in ledger backend reader ([#1914](https://github.com/stellar/go/pull/1914)).
* Fixed out of bounds error in URL params handler ([#1973](https://github.com/stellar/go/pull/1973)).
* Rename `OperationFeeStats` to `FeeStats` ([#1952](https://github.com/stellar/go/pull/1952)).
* All DB queries are now cancelled when request is cancelled/timeout. ([#1950](https://github.com/stellar/go/pull/1950)).
* Fixed multiple issues connected to graceful shutdown of Horizon.

### Scheduled Breaking Changes

* All `*_accepted_fee` fields in `/fee_stats` endpoint are deprecated. Fields will be removed in Horizon 0.25.0.

Previously scheduled breaking changes reminders:

* The following operation type names have been deprecated: `path_payment`, `manage_offer` and `create_passive_offer`. The names will be changed to: `path_payment_strict_receive`, `manage_sell_offer` and `create_passive_sell_offer` in 0.25.0. This has been previously scheduled for 0.22.0 release.
* `fee_paid` field on Transaction resource has been deprecated and will be removed in 0.25.0 (previously scheduled for 0.22.0). Please use new fields added in 0.18.0: `max_fee` that defines the maximum fee the source account is willing to pay and `fee_charged` that defines the fee that was actually paid for a transaction. See [CAP-0005](https://github.com/stellar/stellar-protocol/blob/master/core/cap-0005.md) for more information.
* The type for the following attributes will be changed from `int64` to `string` in 0.25.0 (previously scheduled for 0.22.0):
  - Attribute `offer_id` in [manage buy offer](https://www.stellar.org/developers/horizon/reference/resources/operation.html#manage-buy-offer) and [manage sell offer](https://www.stellar.org/developers/horizon/reference/resources/operation.html#manage-sell-offer) operations.
  - Attribute `offer_id` in `Trade` effect.
  - Attribute `id` in [Offer](https://www.stellar.org/developers/horizon/reference/resources/offer.html) resource.
  - Attribute `timestamp` and `trade_count` in [Trade Aggregation](https://www.stellar.org/developers/horizon/reference/resources/trade_aggregation.html) resource.

Check [Beta Testing New Ingestion System](https://github.com/stellar/go/blob/master/services/horizon/internal/expingest/BETA_TESTING.md) if you want to test the new ingestion system.

## v0.23.1

* Add `ReadTimeout` to Horizon HTTP server configuration to fix potential DoS vector.

## v0.23.0

* New features in experimental ingestion (to enable: set `--enable-experimental-ingestion` CLI param or `ENABLE_EXPERIMENTAL_INGESTION=true` env variable):
  * All state-related endpoints (i.e. ledger entries) are now served from Horizon DB (except `/account/{account_id}`)

  * `/order_book` offers data is served from in-memory store ([#1761](https://github.com/stellar/go/pull/1761))

  * Add `Latest-Ledger` header with the sequence number of the most recent ledger processed by the experimental ingestion system. Endpoints built on the experimental ingestion system will always respond with data which is consistent with the ledger in `Latest-Ledger` ([#1830](https://github.com/stellar/go/pull/1830))

  * Add experimental support for filtering accounts who are trustees to an asset via `/accounts`. Example:\
  `/accounts?asset=COP:GC2GFGZ5CZCFCDJSQF3YYEAYBOS3ZREXJSPU7LUJ7JU3LP3BQNHY7YKS`\
  returns all accounts who have a trustline to the asset `COP` issued by account `GC2GFG...` ([#1835](https://github.com/stellar/go/pull/1835))

  * Experimental "Accounts For Signers" end-point now returns a full account resource ([#1876](https://github.com/stellar/go/issues/1875))
* Prevent "`multiple response.WriteHeader calls`" errors when streaming ([#1870](https://github.com/stellar/go/issues/1870))
* Fix an interpolation bug in `/fee_stats` ([#1857](https://github.com/stellar/go/pull/1857))
* Fix a bug in `/paths/strict-send` where occasionally bad paths were returned ([#1863](https://github.com/stellar/go/pull/1863))

## v0.22.2

* Fixes a bug in accounts for signer ingestion processor.

## v0.22.1

* Fixes a bug in path payment ingestion code.

## v0.22.0

* Adds support for Stellar Protocol v12.

### Scheduled Breaking Changes

* The following operation type names have been deprecated: `path_payment`, `manage_offer` and `create_passive_offer`. The names will be changed to: `path_payment_strict_receive`, `manage_sell_offer` and `create_passive_sell_offer` in 0.25.0. This has been previously scheduled for 0.22.0 release.
* `fee_paid` field on Transaction resource has been deprecated and will be removed in 0.23.0 (previously scheduled for 0.22.0). Please use new fields added in 0.18.0: `max_fee` that defines the maximum fee the source account is willing to pay and `fee_charged` that defines the fee that was actually paid for a transaction. See [CAP-0005](https://github.com/stellar/stellar-protocol/blob/master/core/cap-0005.md) for more information.
* The type for the following attributes will be changed from `int64` to `string` in 0.23.0 (previously scheduled for 0.22.0):
  - Attribute `offer_id` in [manage buy offer](https://www.stellar.org/developers/horizon/reference/resources/operation.html#manage-buy-offer) and [manage sell offer](https://www.stellar.org/developers/horizon/reference/resources/operation.html#manage-sell-offer) operations.
  - Attribute `offer_id` in `Trade` effect.
  - Attribute `id` in [Offer](https://www.stellar.org/developers/horizon/reference/resources/offer.html) resource.
  - Attribute `timestamp` and `trade_count` in [Trade Aggregation](https://www.stellar.org/developers/horizon/reference/resources/trade_aggregation.html) resource.

## v0.21.1

* Fixes a bug in initial schema migration file.

## v0.21.0

### Database migration notes

This version adds a new index on a table used by experimental ingestion system. If it has not been enabled, migration will be instant. If you migrate from a previous version with experimental ingestion system enabled database migration can take a couple minutes.

### Changes

* `/paths/strict-send` can now accept a `destination_account` parameter. If `destination_account` is provided then the endpoint will return all payment paths which terminate with an asset held by `destination_account`. Note that the endpoint will accept `destination_account` or `destination_assets` but not both. `destination_assets` is a comma separated list of assets encoded as `native` or `code:issuer`.
* `/paths/strict-receive` can now accept a `source_assets` parameter instead of `source_account` parameter. If `source_assets` is provided the endpoint will return all payment paths originating from an asset in `source_assets`. Note that the endpoint will accept `source_account` or `source_assets` but not both. `source_assets` is a comma separated list of assets encoded as `native` or `code:issuer`.
* Add experimental support for `/offers`. To enable it, set `--enable-experimental-ingestion` CLI param or `ENABLE_EXPERIMENTAL_INGESTION=true` env variable.
* When experimental ingestion is enabled a state verification routine is started every 64 ledgers to ensure a local state is the same as in history buckets. This can be disabled by setting `--ingest-disable-state-verification` CLI param or `INGEST-DISABLE-STATE-VERIFICATION` env variable.
* Add flag to apply pending migrations before running horizon. If there are pending migrations, previously you needed to run `horizon db migrate up` before running `horizon`. Those two steps can be combined into one with the `--apply-migrations` flag (`APPLY_MIGRATIONS` env variable).
* Improved the speed of state ingestion in experimental ingestion system.
* Fixed a bug in "Signers for Account" (experimental) transaction meta ingesting code.
* Fixed performance issue in Effects related endpoints.
* Fixed DoS vector in Go HTTP/2 implementation.
* Dropped support for Go 1.10, 1.11.

Check [Beta Testing New Ingestion System](https://github.com/stellar/go/blob/master/services/horizon/internal/expingest/BETA_TESTING.md) if you want to test new ingestion system.

## v0.20.1

* Add `--ingest-state-reader-temp-set` flag (`INGEST_STATE_READER_TEMP_SET` env variable) which defines the storage type used for temporary objects during state ingestion in the new ingestion system. The possible options are: `memory` (requires ~1.5GB RAM, fast) and `postgres` (stores data in temporary table in Postgres, less RAM but slower).

Check [Beta Testing New Ingestion System](https://github.com/stellar/go/blob/master/services/horizon/internal/expingest/BETA_TESTING.md) if you want to test new ingestion system.

## v0.20.0

If you want to use experimental ingestion skip this version and use v0.20.1 instead. v0.20.0 has a performance issue.

### Changes

* Experimental ingestion system is now run concurrently on all Horizon servers (with feature flag set - see below). This improves ingestion availability.
* Add experimental path finding endpoints which use an in memory order book for improved performance. To enable the endpoints set `--enable-experimental-ingestion` CLI param or `ENABLE_EXPERIMENTAL_INGESTION=true` env variable. Note that the `enable-experimental-ingestion` flag enables both the new path finding endpoints and the accounts for signer endpoint. There are two path finding endpoints. `/paths/strict-send` returns payment paths where both the source and destination assets are fixed. This endpoint is able to answer questions like: "Get me the most EUR possible for my 10 USD." `/paths/strict-receive` is the other endpoint which is an alias to the existing `/paths` endpoint.
* `--enable-accounts-for-signer` CLI param or `ENABLE_ACCOUNTS_FOR_SIGNER=true` env variable are merged with `--enable-experimental-ingestion` CLI param or `ENABLE_EXPERIMENTAL_INGESTION=true` env variable.
* Add experimental get offers by id endpoint`/offers/{id}` which uses the new ingestion system to fill up the offers table. To enable it, set `--enable-experimental-ingestion` CLI param or `ENABLE_EXPERIMENTAL_INGESTION=true` env variable.

Check [Beta Testing New Ingestion System](https://github.com/stellar/go/blob/master/services/horizon/internal/expingest/BETA_TESTING.md) if you want to test new ingestion system.

### Scheduled Breaking Changes

* `fee_paid` field on Transaction resource has been deprecated and will be removed in 0.22.0. Please use new fields added in 0.18.0: `max_fee` that defines the maximum fee the source account is willing to pay and `fee_charged` that defines the fee that was actually paid for a transaction. See [CAP-0005](https://github.com/stellar/stellar-protocol/blob/master/core/cap-0005.md) for more information. This change has been previously scheduled for 0.19.0 release.
* The following operation type names have been deprecated: `manage_offer` and `create_passive_offer`. The names will be changed to: `manage_sell_offer` and `create_passive_offer` in 0.22.0. This has been previously scheduled for 0.19.0 release.
* The type for the following attributes will be changed from `int64` to `string` in 0.22.0:
  - Attribute `offer_id` in [manage buy offer](https://www.stellar.org/developers/horizon/reference/resources/operation.html#manage-buy-offer) and [manage sell offer](https://www.stellar.org/developers/horizon/reference/resources/operation.html#manage-sell-offer) operations.
  - Attribute `offer_id` in `Trade` effect.
  - Attribute `id` in [Offer](https://www.stellar.org/developers/horizon/reference/resources/offer.html) resource.
  - Attribute `timestamp` and `trade_count` in [Trade Aggregation](https://www.stellar.org/developers/horizon/reference/resources/trade_aggregation.html) resource.

If you are an SDK maintainer, update your code to prepare for this change.

## v0.19.0

* Add `join` parameter to operations and payments endpoints. Currently, the only valid value for the parameter is `transactions`. If `join=transactions` is included in a request then the response will include a `transaction` field for each operation in the response.
* Add experimental "Accounts For Signers" endpoint. To enable it set `--enable-accounts-for-signer` CLI param or `ENABLE_ACCOUNTS_FOR_SIGNER=true` env variable. Additionally new feature requires links to history archive: CLI: `--history-archive-urls="archive1,archive2,archive3"`, env variable: `HISTORY_ARCHIVE_URLS="archive1,archive2,archive3"`. This will expose `/accounts` endpoint. This requires around 4GB of RAM for initial state ingestion.

Check [Beta Testing New Ingestion System](https://github.com/stellar/go/blob/master/services/horizon/internal/expingest/BETA_TESTING.md) if you want to test new ingestion system.

## v0.18.1

* Fixed `/fee_stats` to correctly calculate ledger capacity in protocol v11.
* Fixed `horizon db clean` command to truncate all tables.

## v0.18.0

### Breaking changes

* Horizon requires Postgres 9.5+.
* Removed `paging_token` field from `/accounts/{id}` endpoint.
* Removed `/operation_fee_stats` endpoint. Please use `/fee_stats`.

### Deprecations

* `fee_paid` field on Transaction resource has been deprecated and will be removed in 0.19.0. Two new fields have been added: `max_fee` that defines the maximum fee the source account is willing to pay and `fee_charged` that defines the fee that was actually paid for a transaction. See [CAP-0005](https://github.com/stellar/stellar-protocol/blob/master/core/cap-0005.md) for more information.
* The following operation type names have been deprecated: `manage_offer` and `create_passive_offer`. The names will be changed to: `manage_sell_offer` and `create_passive_offer` in 0.19.0.

### Changes

* The following new config parameters were added. When old `max-db-connections` config parameter is set, it has a priority over the the new params. Run `horizon help` for more information.
  * `horizon-db-max-open-connections`,
  * `horizon-db-max-idle-connections`,
  * `core-db-max-open-connections`,
  * `core-db-max-idle-connections`.
* Fixed `fee_paid` value in Transaction resource (#1358).
* Fix "int64: value out of range" errors in trade aggregations (#1319).
* Improved `horizon db reingest range` command.

## v0.17.6 - 2019-04-29

* Fixed a bug in `/order_book` when sum of amounts at a single price level exceeds `int64_max` (#1037).
* Fixed a bug generating `ERROR` level log entries for bad requests (#1186).

## v0.17.5 - 2019-04-24

* Support for stellar-core [v11.0.0](https://github.com/stellar/stellar-core/releases/tag/v11.0.0).
* Display trustline authorization state in the balances list.
* Improved actions code.
* Improved `horizon db reingest` command handling code.
* Tracking app name and version that connects to Horizon (`X-App-Name`, `X-App-Version`).

## v0.17.4 - 2019-03-14

* Support for Stellar-Core 10.3.0 (new database schema v9).
* Fix a bug in `horizon db reingest` command (no log output).
* Multiple code improvements.

## v0.17.3 - 2019-03-01

* Fix a bug in `txsub` package that caused returning invalid status when resubmitting old transactions (#969).

## v0.17.2 - 2019-02-28

* Critical fix bug

## v0.17.1 - 2019-02-28

### Changes

* Fixes high severity error in ingestion system.
* Account detail endpoint (`/accounts/{id}`) includes `last_modified_ledger` field for account and for each non-native asset balance.

## v0.17.0 - 2019-02-26

### Upgrade notes

This release introduces ingestion of failed transactions. This feature is turned off by default. To turn it on set environment variable: `INGEST_FAILED_TRANSACTIONS=true` or CLI param: `--ingest-failed-transactions=true`. Please note that ingesting failed transactions can double DB space requirements (especially important for full history deployments).

### Database migration notes

Previous versions work fine with new schema so you can migrate (`horizon db migrate up` using new binary) database without stopping the Horizon process. To reingest ledgers run `horizon db reingest` using Horizon 0.17.0 binary. You can take advantage of the new `horizon db reingest range` for parallel reingestion.

### Deprecations

* `/operation_fee_stats` is deprecated in favour of `/fee_stats`. Will be removed in v0.18.0.

### Breaking changes

* Fields removed in this version:
  * Root > `protocol_version`, use `current_protocol_version` and `core_supported_protocol_version`.
  * Ledger > `transaction_count`, use `successful_transaction_count` and `failed_transaction_count`.
  * Signer > `public_key`, use `key`.
* This Horizon version no longer supports Core <10.0.0. Horizon can still ingest version <10 ledgers.
* Error event name during streaming changed to `error` to follow W3C specification.

### Changes

* Added ingestion of failed transactions (see Upgrade notes). Use `include_failed=true` GET parameter to display failed transactions and operations in collection endpoints.
* `/fee_stats` endpoint has been extended with fee percentiles and ledger capacity usage. Both are useful in transaction fee estimations.
* Fixed a bug causing slice bounds out of range at `/account/{id}/offers` endpoint during streaming.
* Added `horizon db reingest range X Y` that reingests ledgers between X and Y sequence number (closed intervals).
* Many code improvements.

## v0.16.0 - 2019-02-04

### Upgrade notes

* Ledger > Admins need to reingest old ledgers because we introduced `successful_transaction_count` and `failed_transaction_count`.

### Database migration notes

Previous versions work fine with Horizon 0.16.0 schema so you can migrate (`horizon db migrate up`) database without stopping the Horizon process. To reingest ledgers run `horizon db reingest` using Horizon 0.16.0 binary.

### Deprecations

* Root > `protocol_version` will be removed in v0.17.0. It is replaced by `current_protocol_version` and `core_supported_protocol_version`.
* Ledger > `transaction_count` will be removed in v0.17.0.
* Signer > `public_key` will be removed in v0.17.0.

### Changes

* Improved `horizon db migrate` script. It will now either success or show a detailed message regarding why it failed.
* Fixed effects ingestion of circular payments.
* Improved account query performances for payments and operations.
* Added `successful_transaction_count` and `failed_transaction_count` to `ledger` resource.
* Fixed the wrong protocol version displayed in `root` resource by adding `current_protocol_version` and `core_supported_protocol_version`.
* Improved streaming for single objects. It won't send an event back if the current event is the same as the last event sent.
* Fixed ingesting effects of empty trades. Empty trades will be ignored during ingestion.

## v0.15.4 - 2019-01-17

* Fixed multiple issues in transaction submission subsystem.
* Support for client fingerprint headers.
* Fixed parameter checking in `horizon db backfill` command.

## v0.15.3 - 2019-01-07

* Fixed a bug in Horizon DB reaping code.
* Fixed query checking code that generated `ERROR`-level log entries for invalid input.

## v0.15.2 - 2018-12-13

* Added `horizon db init-asset-stats` command to initialize `asset_stats` table. This command should be run once before starting ingestion if asset stats are enabled (`ENABLE_ASSET_STATS=true`).
* Fixed `asset_stats` table to support longer `home_domain`s.
* Fixed slow trades DB query.

## v0.15.1 - 2018-11-09

* Fixed memory leak in SSE stream code.

## v0.15.0 - 2018-11-06

DB migrations add a new fields and indexes on `history_trades` table. This is a very large table in `CATCHUP_COMPLETE` deployments so migration may take a long time (depending on your DB hardware). Please test the migrations execution time on the copy of your production DB first.

This release contains several bug fixes and improvements:

* New `/operation_fee_stats` endpoint includes fee stats for the last 5 ledgers.
* ["Trades"](https://www.stellar.org/developers/horizon/reference/endpoints/trades.html) endpoint can now be streamed.
* In ["Trade Aggregations"](https://www.stellar.org/developers/horizon/reference/endpoints/trade_aggregations.html) endpoint, `offset` parameter has been added.
* Path finding bugs have been fixed and the algorithm has been improved. Check [#719](https://github.com/stellar/go/pull/719) for more information.
* Connections (including streams) are closed after timeout defined using `--connection-timeout` CLI param or `CONNECTION_TIMEOUT` environment variable. If Horizon is behind a load balancer with idle timeout set, it is recommended to set this to a value equal a few seconds less than idle timeout so streams can be properly closed by Horizon.
* Streams have been improved to check for updates every `--sse-update-frequency` CLI param or `SSE_UPDATE_FREQUENCY` environment variable seconds. If a new ledger has been closed in this period, new events will be sent to a stream. Previously streams checked for new events every 1 second, even when there were no new ledgers.
* Rate limiting algorithm has been changed to [GCRA](https://brandur.org/rate-limiting#gcra).
* Rate limiting in streams has been changed to be more fair. Now 1 *credit* has to be *paid* every time there's a new ledger instead of per request.
* Rate limiting can be disabled completely by setting `--per-hour-rate-limit=0` CLI param or `PER_HOUR_RATE_LIMIT=0` environment variable.
* Account flags now display `auth_immutable` value.
* Logs can be sent to a file. Destination file can be set using an environment variable (`LOG_FILE={file}`) or CLI parameter (`--log-file={file}`).

### Breaking changes

* Assets stats are disabled by default. This can be changed using an environment variable (`ENABLE_ASSET_STATS=true`) or CLI parameter (`--enable-asset-stats=true`). Please note that it has a negative impact on a DB and ingestion time.
* In ["Offers for Account"](https://www.stellar.org/developers/horizon/reference/endpoints/offers-for-account.html), `last_modified_time` field  endpoint can be `null` when ledger data is not available (has not been ingested yet).
* ["Trades for Offer"](https://www.stellar.org/developers/horizon/reference/endpoints/trades-for-offer.html) endpoint will query for trades that match the given offer on either side of trades, rather than just the "sell" offer. Offer IDs are now [synthetic](https://www.stellar.org/developers/horizon/reference/resources/trade.html#synthetic-offer-ids). You have to reingest history to update offer IDs.

### Other bug fixes

* `horizon db backfill` command has been fixed.
* Fixed `remoteAddrIP` function to support IPv6.
* Fixed `route` field in the logs when the request is rate limited.

## v0.14.2 - 2018-09-27

### Bug fixes

* Fixed and improved `txsub` package (#695). This should resolve many issues connected to `Timeout` responses.
* Improve stream error reporting (#680).
* Checking `ingest.Cursor` errors in `Session` (#679).
* Added account ID validation in `/account/{id}` endpoints (#684).

## v0.14.1 - 2018-09-19

This release contains several bug fixes:

* Assets stats can cause high CPU usage on stellar-core DB. If this slows down the database it's now possible to turn off this feature by setting `DISABLE_ASSET_STATS` feature flag. This can be set as environment variable (`DISABLE_ASSET_STATS=true`) or CLI parameter (`--disable-asset-stats=true`).
* Sometimes `/accounts/{id}/offers` returns `500 Internal Server Error` response when ledger data is not available yet (for new ledgers) or no longer available (`CATCHUP_RECENT` deployments). It's possible to set `ALLOW_EMPTY_LEDGER_DATA_RESPONSES` feature flag as environment variable (`ALLOW_EMPTY_LEDGER_DATA_RESPONSES=true`) or CLI parameter (`--allow-empty-ledger-data-responses=true`). With the flag set to `true` "Offers for Account" endpoint will return `null` in `last_modified_time` field when ledger data is not available, instead of `500 Internal Server Error` error.

### Bug fixes

* Feature flag to disable asset stats (#668).
* Feature flag to allow null ledger data in responses (#672).
* Fix empty memo field in JSON when memo_type is text (#635).
* Improved logging: some bad requests no longer generate `ERROR` level log entries (#654).
* `/friendbot` endpoint is available only when `FriendbotURL` is set in the config.

## v0.14.0 - 2018-09-06

### Breaking changes

* Offer resource `last_modified` field removed (see Bug Fixes section).
* Trade aggregations endpoint accepts only specific time ranges now (1/5/15 minutes, 1 hour, 1 day, 1 week).
* Horizon sends `Cache-Control: no-cache, no-store, max-age=0` HTTP header for all responses.

### Deprecations

* Account > Signers collection `public_key` field is deprecated, replaced by `key`.

### Changes

* Protocol V10 features:
  * New `bump_sequence` operation (as in [CAP-0001](https://github.com/stellar/stellar-protocol/blob/master/core/cap-0001.md)).
    * New [`bump_sequence`](https://www.stellar.org/developers/horizon/reference/resources/operation.html#bump-sequence) operation.
    * New `sequence_bumped` effect.
    * Please check [CAP-0001](https://github.com/stellar/stellar-protocol/blob/master/core/cap-0001.md) for new error codes for transaction submission.
  * Offer liabilities (as in [CAP-0003](https://github.com/stellar/stellar-protocol/blob/master/core/cap-0003.md)):
    * `/accounts/{id}` resources contain new fields: `buying_liabilities` and `selling_liabilities` for each entry in `balances`.
    * Please check [CAP-0003](https://github.com/stellar/stellar-protocol/blob/master/core/cap-0003.md) for new error codes for transaction submission.
* Added `source_amount` field to `path_payment` operations.
* Added `account_credited` and `account_debited` effects for `path_payment` operations.
* Friendbot link in Root endpoint is empty if not set in configuration.
* Improved `ingest` package logging.
* Improved HTTP logging (`forwarded_ip`, `route` fields, `duration` is always in seconds).
* `LOGGLY_HOST` env variable has been replaced with `LOGGLY_TAG` and is adding a tag to every log event.
* Dropped support for Go 1.8.

### Bug fixes

* New fields in Offer resource: `last_modified_ledger` and `last_modified_time`, replace buggy `last_modified` (#478).
* Fixed pagination in Trades for account endpoint (#486).
* Fixed a synchronization issue in `ingest` package (#603).
* Fixed Order Book resource links in Root endpoint.
* Fixed streaming in Offers for Account endpoint.

## v0.13.3 - 2018-08-23

### Bug fixes

* Fixed large amounts rendering in `/assets`.

## v0.13.2 - 2018-08-13

### Bug fixes

* Fixed a bug in `amount` and `price` packages triggering long calculations.

## v0.13.1 - 2018-07-26

### Bug fixes

* Fixed a conversion bug when `timebounds.max_time` is set to `INT64_MAX`.

## v0.13.0 - 2018-06-06

### Breaking changes

- `amount` field in `/assets` is now a String (to support Stellar amounts larger than `int64`).

### Changes

- Effect resource contains a new `created_at` field.
- Horizon responses are compressed.
- Ingestion errors have been improved.
- `horizon rebase` command was improved.

### Bug fixes

- Horizon now returns `400 Bad Request` for negative `cursor` values.

**Upgrade notes**

DB migrations add a new indexes on `history_trades`. This is very large table so migration may take a long time (depending on your DB hardware). Please test the migrations execution time on the copy of your production DB first.

## v0.12.3 - 2017-03-20

### Bug fixes

- Fix a service stutter caused by excessive `info` commands being issued from the root endpoint.


## v0.12.2 - 2017-03-14

This release is a bug fix release for v0.12.1 and v0.12.2.  *Please see the upgrade notes below if you did not already migrate your db for v0.12.0*

### Changes

- Remove strict validation on the `resolution` parameter for trade aggregations endpoint.  We will add this feature back in to the next major release.


## v0.12.1 - 2017-03-13

This release is a bug fix release for v0.12.0.  *Please see the upgrade notes below if you did not already migrate your db for v0.12.0*

### Bug fixes

- Fixed an issue caused by un-migrated trade rows. (https://github.com/stellar/go/issues/357)
- Command line flags are now useable for subcommands of horizon.


## v0.12.0 - 2017-03-08

Big release this time for horizon:  We've made a number of breaking changes since v0.11.0 and have revised both our database schema as well as our data ingestion system.  We recommend that you take a backup of your horizon database prior to upgrading, just in case.

### Upgrade Notes

Since this release changes both the schema and the data ingestion system, we recommend the following upgrade path to minimize downtime:

1. Upgrade horizon binaries, but do not restart the service
2. Run `horizon db migrate up` to migrate the db schema
3. Run `horizon db reingest` in a background session to begin the data reingestion process
4. Restart horizon

### Added

- Operation and payment resources were changed to add `transaction_hash` and `created_at` properties.
- The ledger resource was changed to add a `header_xdr` property.  Existing horizon installations should re-ingest all ledgers to populate the history database tables with the data.  In future versions of horizon we will disallow null values in this column.  Going forward, this change reduces the coupling of horizon to stellar-core, ensuring that horizon can re-import history even when the data is no longer stored within stellar-core's database.
- All Assets endpoint (`/assets`) that returns a list of all the assets in the system along with some stats per asset. The filters allow you to narrow down to any specific asset of interest.
- Trade Aggregations endpoint (`/trade_aggregations`) allow for efficient gathering of historical trade data. This is done by dividing a given time range into segments and aggregate statistics, for a given asset pair (`base`, `counter`) over each of these segments.

### Bug fixes

- Ingestion performance and stability has been improved.
- Changes to an account's inflation destination no longer produce erroneous "signer_updated" effects. (https://github.com/stellar/horizon/issues/390)


### Changed

- BREAKING CHANGE: The `base_fee` property of the ledger resource has been renamed to `base_fee_in_stroops`
- BREAKING CHANGE: The `base_reserve` property of the ledger resource has been renamed to `base_reserve_in_stroops` and is now expressed in stroops (rather than lumens) and as a JSON number.
- BREAKING CHANGE: The "Orderbook Trades" (`/orderbook/trades`) endpoint has been removed and replaced by the "All Trades" (`/trades`) endpoint.
- BREAKING CHANGE: The Trade resource has been modified to generalize assets as (`base`, `counter`) pairs, rather than the previous (`sold`,`bought`) pairs.
- Full reingestion (i.e. running `horizon db reingest`) now runs in reverse chronological order.

### Removed

- BREAKING CHANGE: Friendbot has been extracted to an external microservice.


## [v0.11.0] - 2017-08-15

### Bug fixes

- The ingestion system can now properly import envelopes that contain signatures that are zero-length strings.
- BREAKING CHANGE: specifying a `limit` of `0` now triggers an error instead of interpreting the value to mean "use the default limit".
- Requests that ask for more records than the maximum page size now trigger a bad request error, instead of an internal server error.
- Upstream bug fixes to xdr decoding from `github.com/stellar/go`.

### Changed

- BREAKING CHANGE: The payments endpoint now includes `account_merge` operations in the response.
- "Finished Request" log lines now include additional fields: `streaming`, `path`, `ip`, and `host`.
- Responses now include a `Content-Disposition: inline` header.


## [v0.10.1] - 2017-03-29

### Fixed
- Ingestion was fixed to protect against text memos that contain null bytes.  While memos with null bytes are legal in stellar-core, PostgreSQL does not support such values in string columns.  Horizon now strips those null bytes to fix the issue.

## [v0.10.0] - 2017-03-20

This is a fix release for v0.9.0 and v0.9.1


### Added
- Added `horizon db clear` helper command to clear previously ingested history.

### Fixed

- Embedded sql files for the database schema have been fixed agsain to be compatible with postgres 9.5. The configuration setting `row_security` has been removed from the dumped files.

## [v0.9.1] - 2017-03-20

### Fixed

- Embedded sql files for the database schema have been fixed to be compatible with postgres 9.5. The configuration setting `idle_in_transaction_session_timeout` has been removed from the dumped files.

## [v0.9.0] - 2017-03-20

This release was retracted due to a bug discovered after release.

### Added
- Horizon now exposes the stellar network protocol in several places:  It shows the currently reported protocol version (as returned by the stellar-core `info` command) on the root endpoint, and it reports the protocol version of each ledger resource.
- Trade resources now include a `created_at` timestamp.

### Fixed

- BREAKING CHANGE: The reingestion process has been updated.  Prior versions of horizon would enter a failed state when a gap between the imported history and the stellar-core database formed or when a previously imported ledger was no longer found in the stellar-core database.  This usually occurs when running stellar-core with the `CATCHUP_RECENT` config option.  With these changed, horizon will automatically trim "abandonded" ledgers: ledgers that are older than the core elder ledger.


## [v0.8.0] - 2017-02-07

### Added

- account signer resources now contain a type specifying the type of the signer: `ed25519_public_key`, `sha256_hash`, and `preauth_tx` are the present values used for the respective signer types.

### Changed

- The `public_key` field on signer effects and an account's signer summary has been renamed to `key` to reflect that new signer types are not necessarily specifying a public key anymore.

### Deprecated

- The `public_key` field on account signers and signer effects are deprecated

## [v0.7.1] - 2017-01-12

### Bug fixes

- Trade resources now include "bought_amount" and "sold_amount" fields when being viewed through the "Orderbook Trades" endpoint.
- Fixes #322: orderbook summaries with over 20 bids now return the correct price levels, starting with the closest to the spread.

## [v0.7.0] - 2017-01-10

### Added

- The account resource now includes links to the account's trades and data values.

### Bug fixes

- Fixes paging_token attribute of account resource
- Fixes race conditions in friendbot
- Fixes #202: Add price and price_r to "manage_offer" operation resources
- Fixes #318: order books for the native currency now filters correctly.

## [v0.6.2] - 2016-08-18

### Bug fixes

- Fixes streaming (SSE) requests, which were broken in v0.6.0

## [v0.6.1] - 2016-07-26

### Bug fixes

- Fixed an issue where accounts were not being properly returned when the  history database had no record of the account.


## [v0.6.0] - 2016-07-20

This release contains the initial implementation of the "Abridged History System".  It allows a horizon system to be operated without complete knowledge of the ledger's history.  With this release, horizon will start ingesting data from the earliest point known to the connected stellar-core instance, rather than ledger 1 as it behaved previously.  See the admin guide section titled "Ingesting stellar-core data" for more details.

### Added

- *Elder* ledgers have been introduced:  An elder ledger is the oldest ledger known to a db.  For example, the `core_elder_ledger` attribute on the root endpoint refers to the oldest known ledger stored in the connected stellar-core database.
- Added the `history-retention-count` command line flag, used to specify the amount of historical data to keep in the history db.  This is expressed as a number of ledgers, for example a value of `362880` would retain roughly 6 weeks of data given an average of 10 seconds per ledger.
- Added the `history-stale-threshold` command line flag to enable stale history protection.  See the admin guide for more info.
- Horizon now reports the last ledger ingested to stellar-core using the `setcursor` command.
- Requests for data that precede the recorded window of history stored by horizon will receive a `410 Gone` http response to allow software to differentiate from other "not found" situations.
- The new `db reap` command will manually trigger the deletion of unretained historical data
- A background process on the server now deletes unretained historical once per hour.

### Changed

- BREAKING: When making a streaming request, a normal error response will be returned if an error occurs prior to sending the first event.  Additionally, the initial http response and streaming preamble will not be sent until the first event is available.
- BREAKING: `horizon_latest_ledger` has renamed to `history_latest_ledger`
- Horizon no longer needs to begin the ingestion of historical data from ledger sequence 1.
- Rows in the `history_accounts` table are no longer identified using the "Total Order ID" that other historical records  use, but are rather using a simple auto-incremented id.

### Removed

- The `/accounts` endpoint, which lets a consumer page through the entire set of accounts in the ledger, has been removed.  The change from complete to an abridged history in horizon makes the endpoint mostly useless, and after consulting with the community we have decided to remove the endpoint.

## [v0.5.1] - 2016-04-28

### Added

  - ManageData operation data is now rendered in the various operation end points.

### Bug fixes

- Transaction memos that contain utf-8 are now properly rendered in browsers by properly setting the charset of the http response.

## [v0.5.0] - 2016-04-22

### Added

- BREAKING: Horizon can now import data from stellar-core without the aid of the horizon-importer project.  This process is now known as "ingestion", and is enabled by either setting the `INGEST` environment variable to "true" or specifying "--ingest" on the launch arguments for the horizon process.  Only one process should be running in this mode for any given horizon database.
- Add `horizon db init`, used to install the latest bundled schema for the horizon database.
- Add `horizon db reingest` command, used to update outdated or corrupt horizon database information.  Admins may now use `horizon db reingest outdated` to migrate any old data when updated horizon.
- Added `network_passphrase` field to root resource.
- Added `fee_meta_xdr` field to transaction resource.

### Bug fixes
- Corrected casing on the "offers" link of an account resource.

## [v0.4.0] - 2016-02-19

### Added

- Add `horizon db migrate [up|down|redo]` commands, used for installing schema migrations.  This work is in service of porting the horizon-importer project directly to horizon.
- Add support for TLS: specify `--tls-cert` and `--tls-key` to enable.
- Add support for HTTP/2.  To enable, use TLS.

### Removed

- BREAKING CHANGE: Removed support for building on go versions lower than 1.6

## [v0.3.0] - 2016-01-29

### Changes

- Fixed incorrect `source_amount` attribute on pathfinding responses.
- BREAKING CHANGE: Sequence numbers are now encoded as strings in JSON responses.
- Fixed broken link in the successful response to a posted transaction

## [v0.2.0] - 2015-12-01
### Changes

- BREAKING CHANGE: the `address` field of a signer in the account resource has been renamed to `public_key`.
- BREAKING CHANGE: the `address` on the account resource has been renamed to `account_id`.

## [v0.1.1] - 2015-12-01

### Added
- Github releases are created from tagged travis builds automatically

[v0.11.0]: https://github.com/stellar/horizon/compare/v0.10.1...v0.11.0
[v0.10.1]: https://github.com/stellar/horizon/compare/v0.10.0...v0.10.1
[v0.10.0]: https://github.com/stellar/horizon/compare/v0.9.1...v0.10.0
[v0.9.1]: https://github.com/stellar/horizon/compare/v0.9.0...v0.9.1
[v0.9.0]: https://github.com/stellar/horizon/compare/v0.8.0...v0.9.0
[v0.8.0]: https://github.com/stellar/horizon/compare/v0.7.1...v0.8.0
[v0.7.1]: https://github.com/stellar/horizon/compare/v0.7.0...v0.7.1
[v0.7.0]: https://github.com/stellar/horizon/compare/v0.6.2...v0.7.0
[v0.6.2]: https://github.com/stellar/horizon/compare/v0.6.1...v0.6.2
[v0.6.1]: https://github.com/stellar/horizon/compare/v0.6.0...v0.6.1
[v0.6.0]: https://github.com/stellar/horizon/compare/v0.5.1...v0.6.0
[v0.5.1]: https://github.com/stellar/horizon/compare/v0.5.0...v0.5.1
[v0.5.0]: https://github.com/stellar/horizon/compare/v0.4.0...v0.5.0
[v0.4.0]: https://github.com/stellar/horizon/compare/v0.3.0...v0.4.0
[v0.3.0]: https://github.com/stellar/horizon/compare/v0.2.0...v0.3.0
[v0.2.0]: https://github.com/stellar/horizon/compare/v0.1.1...v0.2.0
[v0.1.1]: https://github.com/stellar/horizon/compare/v0.1.0...v0.1.1<|MERGE_RESOLUTION|>--- conflicted
+++ resolved
@@ -3,16 +3,14 @@
 All notable changes to this project will be documented in this
 file. This project adheres to [Semantic Versioning](http://semver.org/).
 
-<<<<<<< HEAD
-## v1.2.1
-
-* Remove `id` columns from `history_operation_participants` and `history_transaction_participants` to prevent possible integer overflow [#2532](https://github.com/stellar/go/pull/2532).
-=======
 ## unreleased
 
 * Add `last_modified_time` to account responses. `last_modified_time` is the
  closing time of the most recent ledger in which the account was modified.
->>>>>>> 3aecc7eb
+
+## v1.2.1
+
+* Remove `id` columns from `history_operation_participants` and `history_transaction_participants` to prevent possible integer overflow [#2532](https://github.com/stellar/go/pull/2532).
 
 ## v1.2.0
 
