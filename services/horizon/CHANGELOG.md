--- conflicted
+++ resolved
@@ -8,25 +8,15 @@
 ## 2.28.0
 
 ### Fixed
-<<<<<<< HEAD
+- Ingestion performance timing is improved ([4909](https://github.com/stellar/go/issues/4909))
 - Trade aggregation rebuild errors reported on `db reingest range` with parallel workers ([5168](https://github.com/stellar/go/pull/5168))
-- Http history archive requests now include a unique user agent ([5166](https://github.com/stellar/go/pull/5166))
+- Limited global flags displayed on cli help output ([5077](https://github.com/stellar/go/pull/5077))
 - Network usage has been significantly reduced with caching. **Warning:** To support the cache, disk requirements may increase by up to 15GB ([5171](https://github.com/stellar/go/pull/5171)).
 
 ### Added
 - We now include metrics for history archive requests ([5166](https://github.com/stellar/go/pull/5166))
-=======
-- Trade agg rebuild errors reported on `db reingest range` with parellel workers ([5168](https://github.com/stellar/go/pull/5168))
-- http archive requests include user agent ([5166](https://github.com/stellar/go/pull/5166))
-- Network usage has been significantly reduced with caching. **Warning:** To support the cache, disk requirements may increase by up to 15GB ([5171](https://github.com/stellar/go/pull/5171)).
-
-### Added
-- improve ingestion performance timing ([4909](https://github.com/stellar/go/issues/4909))
-- http archive requests include metrics ([5166](https://github.com/stellar/go/pull/5166))
->>>>>>> 477db6f5
-- Add a deprecation warning for using command-line flags when running Horizon ([5051](https://github.com/stellar/go/pull/5051))
-- limit global flags displayed on cli help output ([5077](https://github.com/stellar/go/pull/5077))
-
+- Http history archive requests now include a unique user agent ([5166](https://github.com/stellar/go/pull/5166))
+- Added a deprecation warning for using command-line flags when running Horizon ([5051](https://github.com/stellar/go/pull/5051))
 
 ### Breaking Changes
 - Removed configuration flags `--stellar-core-url-db`, `--cursor-name` `--skip-cursor-update` , they were related to legacy non-captive core ingestion and are no longer usable.
