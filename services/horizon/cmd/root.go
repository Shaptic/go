--- conflicted
+++ resolved
@@ -353,20 +353,19 @@
 		Usage:       "[EXPERIMENTAL] enables experimental ingestion system",
 	},
 	&support.ConfigOption{
-<<<<<<< HEAD
 		Name:        "ingest-state-reader-temp-set",
 		ConfigKey:   &config.IngestStateReaderTempSet,
 		OptType:     types.String,
 		FlagDefault: "memory",
 		Usage:       "defines where to store temporary objects during state ingestion: `memory` (default, more RAM usage, faster) or `postgres` (less RAM usage, slower)",
-=======
+	},
+	&support.ConfigOption{
 		Name:        "apply-migrations",
 		ConfigKey:   &config.ApplyMigrations,
 		OptType:     types.Bool,
 		FlagDefault: false,
 		Required:    false,
 		Usage:       "applies pending migrations before starting horizon",
->>>>>>> 71062fcf
 	},
 }
 
