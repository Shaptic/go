package actions

import (
	"context"
	"encoding/hex"
	"mime"
	"net/http"

	"github.com/stellar/go/network"
	"github.com/stellar/go/protocols/horizon"
	hProblem "github.com/stellar/go/services/horizon/internal/render/problem"
	"github.com/stellar/go/services/horizon/internal/resourceadapter"
	"github.com/stellar/go/services/horizon/internal/txsub"
	"github.com/stellar/go/support/errors"
	"github.com/stellar/go/support/render/hal"
	"github.com/stellar/go/support/render/problem"
	"github.com/stellar/go/xdr"
)

type NetworkSubmitter interface {
<<<<<<< HEAD
	Submit(ctx context.Context, rawTx string, envelope xdr.TransactionEnvelope, hash string, innerHash string) <-chan txsub.Result
=======
	Submit(ctx context.Context, rawTx string, envelope xdr.TransactionEnvelope, hash string) <-chan txsub.Result
>>>>>>> 9d5b5855
}

type SubmitTransactionHandler struct {
	Submitter         NetworkSubmitter
	NetworkPassphrase string
	CoreStateGetter
}

type envelopeInfo struct {
	hash      string
	innerHash string
	raw       string
	parsed    xdr.TransactionEnvelope
}

func extractEnvelopeInfo(raw string, passphrase string) (envelopeInfo, error) {
	result := envelopeInfo{raw: raw}
	err := xdr.SafeUnmarshalBase64(raw, &result.parsed)
	if err != nil {
		return result, err
	}

	var hash [32]byte
	hash, err = network.HashTransactionInEnvelope(result.parsed, passphrase)
	if err != nil {
		return result, err
	}
	result.hash = hex.EncodeToString(hash[:])
	if result.parsed.IsFeeBump() {
		hash, err = network.HashTransaction(result.parsed.FeeBump.Tx.InnerTx.V1.Tx, passphrase)
		if err != nil {
			return result, err
		}
		result.innerHash = hex.EncodeToString(hash[:])
	}
	return result, nil
}

func (handler SubmitTransactionHandler) validateBodyType(r *http.Request) error {
	c := r.Header.Get("Content-Type")
	if c == "" {
		return nil
	}

	mt, _, err := mime.ParseMediaType(c)
	if err != nil {
		return errors.Wrap(err, "Could not determine mime type")
	}

	if mt != "application/x-www-form-urlencoded" && mt != "multipart/form-data" {
		return &hProblem.UnsupportedMediaType
	}
	return nil
}

func (handler SubmitTransactionHandler) response(r *http.Request, info envelopeInfo, result txsub.Result) (hal.Pageable, error) {
	if result.Err == nil {
		var resource horizon.Transaction
		err := resourceadapter.PopulateTransaction(
			r.Context(),
			info.hash,
			&resource,
			result.Transaction,
		)
		return resource, err
	}

	if result.Err == txsub.ErrTimeout {
		return nil, &hProblem.Timeout
	}

	if result.Err == txsub.ErrCanceled {
		return nil, &hProblem.ClientDisconnected
	}

	switch err := result.Err.(type) {
	case *txsub.FailedTransactionError:
		rcr := horizon.TransactionResultCodes{}
		resourceadapter.PopulateTransactionResultCodes(
			r.Context(),
			info.hash,
			&rcr,
			err,
		)

		return nil, &problem.P{
			Type:   "transaction_failed",
			Title:  "Transaction Failed",
			Status: http.StatusBadRequest,
			Detail: "The transaction failed when submitted to the stellar network. " +
				"The `extras.result_codes` field on this response contains further " +
				"details.  Descriptions of each code can be found at: " +
				"https://developers.stellar.org/api/errors/http-status-codes/horizon-specific/transaction-failed/",
			Extras: map[string]interface{}{
				"envelope_xdr": info.raw,
				"result_xdr":   err.ResultXDR,
				"result_codes": rcr,
			},
		}
	}

	return nil, result.Err
}

func (handler SubmitTransactionHandler) GetResource(w HeaderWriter, r *http.Request) (interface{}, error) {
	if err := handler.validateBodyType(r); err != nil {
		return nil, err
	}

	raw, err := getString(r, "tx")
	if err != nil {
		return nil, err
	}

	info, err := extractEnvelopeInfo(raw, handler.NetworkPassphrase)
	if err != nil {
		return nil, &problem.P{
			Type:   "transaction_malformed",
			Title:  "Transaction Malformed",
			Status: http.StatusBadRequest,
			Detail: "Horizon could not decode the transaction envelope in this " +
				"request. A transaction should be an XDR TransactionEnvelope struct " +
				"encoded using base64.  The envelope read from this request is " +
				"echoed in the `extras.envelope_xdr` field of this response for your " +
				"convenience.",
			Extras: map[string]interface{}{
				"envelope_xdr": raw,
			},
		}
	}

	coreState := handler.GetCoreState()
	if !coreState.Synced {
		return nil, hProblem.StaleHistory
	}

<<<<<<< HEAD
	submission := handler.Submitter.Submit(r.Context(), info.raw, info.parsed, info.hash, info.innerHash)
=======
	submission := handler.Submitter.Submit(r.Context(), info.raw, info.parsed, info.hash)
>>>>>>> 9d5b5855

	select {
	case result := <-submission:
		return handler.response(r, info, result)
	case <-r.Context().Done():
		if r.Context().Err() == context.Canceled {
			return nil, hProblem.ClientDisconnected
		}
		return nil, hProblem.Timeout
	}
}<|MERGE_RESOLUTION|>--- conflicted
+++ resolved
@@ -18,11 +18,7 @@
 )
 
 type NetworkSubmitter interface {
-<<<<<<< HEAD
-	Submit(ctx context.Context, rawTx string, envelope xdr.TransactionEnvelope, hash string, innerHash string) <-chan txsub.Result
-=======
 	Submit(ctx context.Context, rawTx string, envelope xdr.TransactionEnvelope, hash string) <-chan txsub.Result
->>>>>>> 9d5b5855
 }
 
 type SubmitTransactionHandler struct {
@@ -159,11 +155,7 @@
 		return nil, hProblem.StaleHistory
 	}
 
-<<<<<<< HEAD
-	submission := handler.Submitter.Submit(r.Context(), info.raw, info.parsed, info.hash, info.innerHash)
-=======
 	submission := handler.Submitter.Submit(r.Context(), info.raw, info.parsed, info.hash)
->>>>>>> 9d5b5855
 
 	select {
 	case result := <-submission:
