--- conflicted
+++ resolved
@@ -39,11 +39,6 @@
 	captiveCoreConfigAppendPathName = "captive-core-config-append-path"
 	// CaptiveCoreConfigPathName is the command line flag for configuring the path to the captive core configuration file
 	CaptiveCoreConfigPathName = "captive-core-config-path"
-<<<<<<< HEAD
-	// captive-core-use-db is the command line flag for enabling captive core runtime to use an external db url connection rather than RAM for ledger states
-	CaptiveCoreConfigUseDB       = "captive-core-use-db"
-	EnableIngestionFilteringFlag = "exp-enable-ingestion-filtering"
-=======
 	// CaptiveCoreConfigUseDB is the command line flag for enabling captive core runtime to use an external db url
 	// connection rather than RAM for ledger states
 	CaptiveCoreConfigUseDB = "captive-core-use-db"
@@ -53,7 +48,7 @@
 	HistoryArchiveURLsFlagName = "history-archive-urls"
 	// NetworkFlagName is the command line flag for specifying the "network"
 	NetworkFlagName = "network"
->>>>>>> 95c2976a
+	EnableIngestionFilteringFlag = "exp-enable-ingestion-filtering"
 
 	captiveCoreMigrationHint = "If you are migrating from Horizon 1.x.y, start with the Migration Guide here: https://developers.stellar.org/docs/run-api-server/migrating/"
 	// StellarPubnet is a constant representing the Stellar public network
