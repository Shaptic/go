package horizon

import (
	_ "embed"
	"fmt"
	"go/types"
	stdLog "log"
	"os"
	"os/exec"
	"strings"

	"github.com/sirupsen/logrus"
	"github.com/spf13/viper"

	"github.com/stellar/go/ingest/ledgerbackend"
	"github.com/stellar/go/network"
	"github.com/stellar/go/services/horizon/internal/db2/schema"
	apkg "github.com/stellar/go/support/app"
	support "github.com/stellar/go/support/config"
	"github.com/stellar/go/support/db"
	"github.com/stellar/go/support/errors"
	"github.com/stellar/go/support/log"
	"github.com/stellar/throttled"
)

const (
	// DatabaseURLFlagName is the command line flag for configuring the Horizon postgres URL
	DatabaseURLFlagName = "db-url"
	// IngestFlagName is the command line flag for enabling ingestion on the Horizon instance
	IngestFlagName = "ingest"
	// StellarCoreDBURLFlagName is the command line flag for configuring the postgres Stellar Core URL
	StellarCoreDBURLFlagName = "stellar-core-db-url"
	// StellarCoreURLFlagName is the command line flag for configuring the URL fore Stellar Core HTTP endpoint
	StellarCoreURLFlagName = "stellar-core-url"
	// StellarCoreBinaryPathName is the command line flag for configuring the path to the stellar core binary
	StellarCoreBinaryPathName = "stellar-core-binary-path"
	// captiveCoreConfigAppendPathName is the command line flag for configuring the path to the captive core additional configuration
	// Note captiveCoreConfigAppendPathName is deprecated in favor of CaptiveCoreConfigPathName
	captiveCoreConfigAppendPathName = "captive-core-config-append-path"
	// CaptiveCoreConfigPathName is the command line flag for configuring the path to the captive core configuration file
	CaptiveCoreConfigPathName = "captive-core-config-path"
	// CaptiveCoreConfigUseDB is the command line flag for enabling captive core runtime to use an external db url
	// connection rather than RAM for ledger states
	CaptiveCoreConfigUseDB = "captive-core-use-db"
	// NetworkPassphraseFlagName is the command line flag for specifying the network passphrase
	NetworkPassphraseFlagName = "network-passphrase"
	// HistoryArchiveURLsFlagName is the command line flag for specifying the history archive URLs
	HistoryArchiveURLsFlagName = "history-archive-urls"
	// NetworkFlagName is the command line flag for specifying the "network"
	NetworkFlagName              = "network"
	EnableIngestionFilteringFlag = "exp-enable-ingestion-filtering"

	captiveCoreMigrationHint = "If you are migrating from Horizon 1.x.y, start with the Migration Guide here: https://developers.stellar.org/docs/run-api-server/migrating/"
	// StellarPubnet is a constant representing the Stellar public network
	StellarPubnet = "pubnet"
	// StellarTestnet is a constant representing the Stellar test network
	StellarTestnet = "testnet"
)

// validateBothOrNeither ensures that both options are provided, if either is provided.
func validateBothOrNeither(option1, option2 string) error {
	arg1, arg2 := viper.GetString(option1), viper.GetString(option2)
	if arg1 != "" && arg2 == "" {
		return fmt.Errorf("Invalid config: %s = %s, but corresponding option %s is not configured", option1, arg1, option2)
	}
	if arg1 == "" && arg2 != "" {
		return fmt.Errorf("Invalid config: %s = %s, but corresponding option %s is not configured", option2, arg2, option1)
	}
	return nil
}

func applyMigrations(config Config) error {
	dbConn, err := db.Open("postgres", config.DatabaseURL)
	if err != nil {
		return fmt.Errorf("could not connect to horizon db: %v", err)
	}
	defer dbConn.Close()

	numMigrations, err := schema.Migrate(dbConn.DB.DB, schema.MigrateUp, 0)
	if err != nil {
		return fmt.Errorf("could not apply migrations: %v", err)
	}
	if numMigrations > 0 {
		stdLog.Printf("successfully applied %v horizon migrations\n", numMigrations)
	}
	return nil
}

// checkMigrations looks for necessary database migrations and fails with a descriptive error if migrations are needed.
func checkMigrations(config Config) error {
	migrationsToApplyUp := schema.GetMigrationsUp(config.DatabaseURL)
	if len(migrationsToApplyUp) > 0 {
		return fmt.Errorf(
			`There are %v migrations to apply in the "up" direction.
The necessary migrations are: %v
A database migration is required to run this version (%v) of Horizon. Run "horizon db migrate up" to update your DB. Consult the Changelog (https://github.com/stellar/go/blob/master/services/horizon/CHANGELOG.md) for more information.`,
			len(migrationsToApplyUp),
			migrationsToApplyUp,
			apkg.Version(),
		)
	}

	nMigrationsDown := schema.GetNumMigrationsDown(config.DatabaseURL)
	if nMigrationsDown > 0 {
		return fmt.Errorf(
			`A database migration DOWN to an earlier version of the schema is required to run this version (%v) of Horizon. Consult the Changelog (https://github.com/stellar/go/blob/master/services/horizon/CHANGELOG.md) for more information.
In order to migrate the database DOWN, using the HIGHEST version number of Horizon you have installed (not this binary), run "horizon db migrate down %v".`,
			apkg.Version(),
			nMigrationsDown,
		)
	}
	return nil
}

// Flags returns a Config instance and a list of commandline flags which modify the Config instance
func Flags() (*Config, support.ConfigOptions) {
	config := &Config{}

	// flags defines the complete flag configuration for horizon.
	// Add a new entry here to connect a new field in the horizon.Config struct
	var flags = support.ConfigOptions{
		&support.ConfigOption{
			Name:      DatabaseURLFlagName,
			EnvVar:    "DATABASE_URL",
			ConfigKey: &config.DatabaseURL,
			OptType:   types.String,
			Required:  true,
			Usage:     "horizon postgres database to connect with",
		},
		&support.ConfigOption{
			Name:      "ro-database-url",
			ConfigKey: &config.RoDatabaseURL,
			OptType:   types.String,
			Required:  false,
			Usage:     "horizon postgres read-replica to connect with, when set it will return stale history error when replica is behind primary",
		},
		&support.ConfigOption{
			Name:        StellarCoreBinaryPathName,
			OptType:     types.String,
			FlagDefault: "",
			Required:    false,
			Usage:       "path to stellar core binary, look for the stellar-core binary in $PATH by default.",
			ConfigKey:   &config.CaptiveCoreBinaryPath,
		},
		&support.ConfigOption{
			Name:        captiveCoreConfigAppendPathName,
			OptType:     types.String,
			FlagDefault: "",
			Required:    false,
			Usage:       "DEPRECATED in favor of " + CaptiveCoreConfigPathName,
			CustomSetValue: func(opt *support.ConfigOption) error {
				if val := viper.GetString(opt.Name); val != "" {
					if viper.GetString(CaptiveCoreConfigPathName) != "" {
						stdLog.Printf(
							"both --%s and --%s are set. %s is deprecated so %s will be used instead",
							captiveCoreConfigAppendPathName,
							CaptiveCoreConfigPathName,
							captiveCoreConfigAppendPathName,
							CaptiveCoreConfigPathName,
						)
					} else {
						config.CaptiveCoreConfigPath = val
					}
				}
				return nil
			},
		},
		&support.ConfigOption{
			Name:        CaptiveCoreConfigPathName,
			OptType:     types.String,
			FlagDefault: "",
			Required:    false,
			Usage:       "path to the configuration file used by captive core. It must, at least, include enough details to define a quorum set. Any fields in the configuration file which are not supported by captive core will be rejected.",
			CustomSetValue: func(opt *support.ConfigOption) error {
				if val := viper.GetString(opt.Name); val != "" {
					config.CaptiveCoreConfigPath = val
					config.CaptiveCoreTomlParams.Strict = true
				}
				return nil
			},
		},
		&support.ConfigOption{
			Name:        CaptiveCoreConfigUseDB,
			OptType:     types.Bool,
			FlagDefault: true,
			Required:    false,
			Usage: `when enabled, Horizon ingestion will instruct the captive
			              core invocation to use an external db url for ledger states rather than in memory(RAM).\n 
						  Will result in several GB of space shifting out of RAM and to the external db persistence.\n
						  The external db url is determined by the presence of DATABASE parameter in the captive-core-config-path or\n
						  or if absent, the db will default to sqlite and the db file will be stored at location derived from captive-core-storage-path parameter.`,
			CustomSetValue: func(opt *support.ConfigOption) error {
				if val := viper.GetBool(opt.Name); val {
					config.CaptiveCoreConfigUseDB = val
					config.CaptiveCoreTomlParams.UseDB = val
				}
				return nil
			},
			ConfigKey: &config.CaptiveCoreConfigUseDB,
		},
		&support.ConfigOption{
			Name:        "enable-captive-core-ingestion",
			OptType:     types.Bool,
			FlagDefault: true,
			Required:    false,
			Usage:       "causes Horizon to ingest from a Captive Stellar Core process instead of a persistent Stellar Core database",
			ConfigKey:   &config.EnableCaptiveCoreIngestion,
		},
		&support.ConfigOption{
			Name:        EnableIngestionFilteringFlag,
			OptType:     types.Bool,
			FlagDefault: true,
			Required:    false,
			ConfigKey:   &config.EnableIngestionFiltering,
			CustomSetValue: func(opt *support.ConfigOption) error {

				// Always enable ingestion filtering by default.
				config.EnableIngestionFiltering = true

				if val := viper.GetString(opt.Name); val != "" {
					stdLog.Printf(
						"DEPRECATED - No ingestion filter rules are defined by default, which equates to no filtering " +
							"of historical data. If you have never added filter rules to this deployment, then nothing further needed. " +
							"If you have defined ingestion filter rules prior but disabled filtering overall by setting this flag " +
							"disabled with --exp-enable-ingestion-filtering=false, then you should now delete the filter rules using " +
							"the Horizon Admin API to achieve the same no-filtering result. Remove usage of this flag in all cases.",
					)
				}
				return nil
			},
			Hidden: true,
		},
		&support.ConfigOption{
			Name:           "captive-core-http-port",
			OptType:        types.Uint,
			CustomSetValue: support.SetOptionalUint,
			Required:       false,
			FlagDefault:    uint(0),
			Usage:          "HTTP port for Captive Core to listen on (0 disables the HTTP server)",
			ConfigKey:      &config.CaptiveCoreTomlParams.HTTPPort,
		},
		&support.ConfigOption{
			Name:    "captive-core-storage-path",
			OptType: types.String,
			CustomSetValue: func(opt *support.ConfigOption) error {
				existingValue := viper.GetString(opt.Name)
				if existingValue == "" || existingValue == "." {
					cwd, err := os.Getwd()
					if err != nil {
						return fmt.Errorf("Unable to determine the current directory: %s", err)
					}
					existingValue = cwd
				}
				*opt.ConfigKey.(*string) = existingValue
				return nil
			},
			Required:  false,
			Usage:     "Storage location for Captive Core bucket data. If not set, the current working directory is used as the default location.",
			ConfigKey: &config.CaptiveCoreStoragePath,
		},
		&support.ConfigOption{
			Name:           "captive-core-peer-port",
			OptType:        types.Uint,
			FlagDefault:    uint(0),
			CustomSetValue: support.SetOptionalUint,
			Required:       false,
			Usage:          "port for Captive Core to bind to for connecting to the Stellar swarm (0 uses Stellar Core's default)",
			ConfigKey:      &config.CaptiveCoreTomlParams.PeerPort,
		},
		&support.ConfigOption{
			Name:      StellarCoreDBURLFlagName,
			EnvVar:    "STELLAR_CORE_DATABASE_URL",
			ConfigKey: &config.StellarCoreDatabaseURL,
			OptType:   types.String,
			Required:  false,
			Usage:     "stellar-core postgres database to connect with",
		},
		&support.ConfigOption{
			Name:      StellarCoreURLFlagName,
			ConfigKey: &config.StellarCoreURL,
			OptType:   types.String,
			Usage:     "stellar-core to connect with (for http commands). If unset and the local Captive core is enabled, it will use http://localhost:<stellar_captive_core_http_port>",
		},
		&support.ConfigOption{
			Name:      HistoryArchiveURLsFlagName,
			ConfigKey: &config.HistoryArchiveURLs,
			OptType:   types.String,
			Required:  false,
			CustomSetValue: func(co *support.ConfigOption) error {
				stringOfUrls := viper.GetString(co.Name)
				urlStrings := strings.Split(stringOfUrls, ",")
				//urlStrings contains a single empty value when stringOfUrls is empty
				if len(urlStrings) == 1 && urlStrings[0] == "" {
					*(co.ConfigKey.(*[]string)) = []string{}
				} else {
					*(co.ConfigKey.(*[]string)) = urlStrings
				}
				return nil
			},
			Usage: "comma-separated list of stellar history archives to connect with",
		},
		&support.ConfigOption{
			Name:        "port",
			ConfigKey:   &config.Port,
			OptType:     types.Uint,
			FlagDefault: uint(8000),
			Usage:       "tcp port to listen on for http requests",
		},
		&support.ConfigOption{
			Name:        "admin-port",
			ConfigKey:   &config.AdminPort,
			OptType:     types.Uint,
			FlagDefault: uint(0),
			Usage:       "WARNING: this should not be accessible from the Internet and does not use TLS, tcp port to listen on for admin http requests, 0 (default) disables the admin server",
		},
		&support.ConfigOption{
			Name:        "max-db-connections",
			ConfigKey:   &config.MaxDBConnections,
			OptType:     types.Int,
			FlagDefault: 0,
			Usage:       "when set has a priority over horizon-db-max-open-connections, horizon-db-max-idle-connections. max horizon database open connections may need to be increased when responses are slow but DB CPU is normal",
		},
		&support.ConfigOption{
			Name:        "horizon-db-max-open-connections",
			ConfigKey:   &config.HorizonDBMaxOpenConnections,
			OptType:     types.Int,
			FlagDefault: 20,
			Usage:       "max horizon database open connections. may need to be increased when responses are slow but DB CPU is normal",
		},
		&support.ConfigOption{
			Name:        "horizon-db-max-idle-connections",
			ConfigKey:   &config.HorizonDBMaxIdleConnections,
			OptType:     types.Int,
			FlagDefault: 20,
			Usage:       "max horizon database idle connections. may need to be set to the same value as horizon-db-max-open-connections when responses are slow and DB CPU is normal, because it may indicate that a lot of time is spent closing/opening idle connections. This can happen in case of high variance in number of requests. must be equal or lower than max open connections",
		},
		&support.ConfigOption{
			Name:           "sse-update-frequency",
			ConfigKey:      &config.SSEUpdateFrequency,
			OptType:        types.Int,
			FlagDefault:    5,
			CustomSetValue: support.SetDuration,
			Usage:          "defines how often streams should check if there's a new ledger (in seconds), may need to increase in case of big number of streams",
		},
		&support.ConfigOption{
			Name:           "connection-timeout",
			ConfigKey:      &config.ConnectionTimeout,
			OptType:        types.Int,
			FlagDefault:    55,
			CustomSetValue: support.SetDuration,
			Usage:          "defines the timeout of connection after which 504 response will be sent or stream will be closed, if Horizon is behind a load balancer with idle connection timeout, this should be set to a few seconds less that idle timeout, does not apply to POST /transactions",
		},
		&support.ConfigOption{
			Name:        "per-hour-rate-limit",
			ConfigKey:   &config.RateQuota,
			OptType:     types.Int,
			FlagDefault: 3600,
			CustomSetValue: func(co *support.ConfigOption) error {
				var rateLimit *throttled.RateQuota = nil
				perHourRateLimit := viper.GetInt(co.Name)
				if perHourRateLimit != 0 {
					rateLimit = &throttled.RateQuota{
						MaxRate:  throttled.PerHour(perHourRateLimit),
						MaxBurst: 100,
					}
					*(co.ConfigKey.(**throttled.RateQuota)) = rateLimit
				}
				return nil
			},
			Usage: "max count of requests allowed in a one hour period, by remote ip address",
		},
		&support.ConfigOption{
			Name:           "friendbot-url",
			ConfigKey:      &config.FriendbotURL,
			OptType:        types.String,
			CustomSetValue: support.SetURL,
			Usage:          "friendbot service to redirect to",
		},
		&support.ConfigOption{
			Name:        "log-level",
			ConfigKey:   &config.LogLevel,
			OptType:     types.String,
			FlagDefault: "info",
			CustomSetValue: func(co *support.ConfigOption) error {
				ll, err := logrus.ParseLevel(viper.GetString(co.Name))
				if err != nil {
					return fmt.Errorf("Could not parse log-level: %v", viper.GetString(co.Name))
				}
				*(co.ConfigKey.(*logrus.Level)) = ll
				return nil
			},
			Usage: "minimum log severity (debug, info, warn, error) to log",
		},
		&support.ConfigOption{
			Name:      "log-file",
			ConfigKey: &config.LogFile,
			OptType:   types.String,
			Usage:     "name of the file where logs will be saved (leave empty to send logs to stdout)",
		},
		&support.ConfigOption{
			Name:           "captive-core-log-path",
			ConfigKey:      &config.CaptiveCoreTomlParams.LogPath,
			OptType:        types.String,
			CustomSetValue: support.SetOptionalString,
			Required:       false,
			Usage:          "name of the path for Core logs (leave empty to log w/ Horizon only)",
		},
		&support.ConfigOption{
			Name:        "max-path-length",
			ConfigKey:   &config.MaxPathLength,
			OptType:     types.Uint,
			FlagDefault: uint(3),
			Usage:       "the maximum number of assets on the path in `/paths` endpoint, warning: increasing this value will increase /paths response time",
		},
		&support.ConfigOption{
			Name:        "max-assets-per-path-request",
			ConfigKey:   &config.MaxAssetsPerPathRequest,
			OptType:     types.Int,
			FlagDefault: int(15),
			Usage:       "the maximum number of assets in '/paths/strict-send' and '/paths/strict-receive' endpoints",
		},
		&support.ConfigOption{
			Name:        "disable-pool-path-finding",
			ConfigKey:   &config.DisablePoolPathFinding,
			OptType:     types.Bool,
			FlagDefault: false,
			Required:    false,
			Usage:       "excludes liquidity pools from consideration in the `/paths` endpoint",
		},
		&support.ConfigOption{
			Name:        "disable-path-finding",
			ConfigKey:   &config.DisablePathFinding,
			OptType:     types.Bool,
			FlagDefault: false,
			Required:    false,
			Usage:       "disables the path finding endpoints",
		},
		&support.ConfigOption{
			Name:        "max-path-finding-requests",
			ConfigKey:   &config.MaxPathFindingRequests,
			OptType:     types.Uint,
			FlagDefault: uint(0),
			Required:    false,
			Usage: "The maximum number of path finding requests per second horizon will allow." +
				" A value of zero (the default) disables the limit.",
		},
		&support.ConfigOption{
			Name:      NetworkPassphraseFlagName,
			ConfigKey: &config.NetworkPassphrase,
			OptType:   types.String,
			Required:  false,
			Usage:     "Override the network passphrase",
		},
		&support.ConfigOption{
			Name:      "sentry-dsn",
			ConfigKey: &config.SentryDSN,
			OptType:   types.String,
			Usage:     "Sentry URL to which panics and errors should be reported",
		},
		&support.ConfigOption{
			Name:      "loggly-token",
			ConfigKey: &config.LogglyToken,
			OptType:   types.String,
			Usage:     "Loggly token, used to configure log forwarding to loggly",
		},
		&support.ConfigOption{
			Name:        "loggly-tag",
			ConfigKey:   &config.LogglyTag,
			OptType:     types.String,
			FlagDefault: "horizon",
			Usage:       "Tag to be added to every loggly log event",
		},
		&support.ConfigOption{
			Name:      "tls-cert",
			ConfigKey: &config.TLSCert,
			OptType:   types.String,
			Usage:     "TLS certificate file to use for securing connections to horizon",
		},
		&support.ConfigOption{
			Name:      "tls-key",
			ConfigKey: &config.TLSKey,
			OptType:   types.String,
			Usage:     "TLS private key file to use for securing connections to horizon",
		},
		&support.ConfigOption{
			Name:        IngestFlagName,
			ConfigKey:   &config.Ingest,
			OptType:     types.Bool,
			FlagDefault: true,
			Usage:       "causes this horizon process to ingest data from stellar-core into horizon's db",
		},
		&support.ConfigOption{
			Name:        "cursor-name",
			EnvVar:      "CURSOR_NAME",
			ConfigKey:   &config.CursorName,
			OptType:     types.String,
			FlagDefault: "HORIZON",
			Usage:       "ingestor cursor used by horizon to ingest from stellar core. must be uppercase and unique for each horizon instance ingesting from that core instance.",
		},
		&support.ConfigOption{
			Name:        "history-retention-count",
			ConfigKey:   &config.HistoryRetentionCount,
			OptType:     types.Uint,
			FlagDefault: uint(0),
			Usage:       "the minimum number of ledgers to maintain within horizon's history tables.  0 signifies an unlimited number of ledgers will be retained",
		},
		&support.ConfigOption{
			Name:        "history-stale-threshold",
			ConfigKey:   &config.StaleThreshold,
			OptType:     types.Uint,
			FlagDefault: uint(0),
			Usage:       "the maximum number of ledgers the history db is allowed to be out of date from the connected stellar-core db before horizon considers history stale",
		},
		&support.ConfigOption{
			Name:        "skip-cursor-update",
			ConfigKey:   &config.SkipCursorUpdate,
			OptType:     types.Bool,
			FlagDefault: false,
			Usage:       "causes the ingester to skip reporting the last imported ledger state to stellar-core",
		},
		&support.ConfigOption{
			Name:        "ingest-disable-state-verification",
			ConfigKey:   &config.IngestDisableStateVerification,
			OptType:     types.Bool,
			FlagDefault: false,
			Usage:       "ingestion system runs a verification routing to compare state in local database with history buckets, this can be disabled however it's not recommended",
		},
		&support.ConfigOption{
			Name:        "ingest-state-verification-checkpoint-frequency",
			ConfigKey:   &config.IngestStateVerificationCheckpointFrequency,
			OptType:     types.Uint,
			FlagDefault: uint(1),
			Usage: "the frequency in units per checkpoint for how often state verification is executed. " +
				"A value of 1 implies running state verification on every checkpoint. " +
				"A value of 2 implies running state verification on every second checkpoint.",
		},
		&support.ConfigOption{
			Name:           "ingest-state-verification-timeout",
			ConfigKey:      &config.IngestStateVerificationTimeout,
			OptType:        types.Int,
			FlagDefault:    0,
			CustomSetValue: support.SetDurationMinutes,
			Usage: "defines an upper bound in minutes for on how long state verification is allowed to run. " +
				"A value of 0 disables the timeout.",
		},
		&support.ConfigOption{
			Name:        "ingest-enable-extended-log-ledger-stats",
			ConfigKey:   &config.IngestEnableExtendedLogLedgerStats,
			OptType:     types.Bool,
			FlagDefault: false,
			Usage:       "enables extended ledger stats in the log (ledger entry changes and operations stats)",
		},
		&support.ConfigOption{
			Name:        "apply-migrations",
			ConfigKey:   &config.ApplyMigrations,
			OptType:     types.Bool,
			FlagDefault: false,
			Required:    false,
			Usage:       "applies pending migrations before starting horizon",
		},
		&support.ConfigOption{
			Name:        "checkpoint-frequency",
			ConfigKey:   &config.CheckpointFrequency,
			OptType:     types.Uint32,
			FlagDefault: uint32(64),
			Required:    false,
			Usage:       "establishes how many ledgers exist between checkpoints, do NOT change this unless you really know what you are doing",
		},
		&support.ConfigOption{
			Name:        "behind-cloudflare",
			ConfigKey:   &config.BehindCloudflare,
			OptType:     types.Bool,
			FlagDefault: false,
			Required:    false,
			Usage:       "determines if Horizon instance is behind Cloudflare, in such case client IP in the logs will be replaced with Cloudflare header (cannot be used with --behind-aws-load-balancer)",
		},
		&support.ConfigOption{
			Name:        "behind-aws-load-balancer",
			ConfigKey:   &config.BehindAWSLoadBalancer,
			OptType:     types.Bool,
			FlagDefault: false,
			Required:    false,
			Usage:       "determines if Horizon instance is behind AWS load balances like ELB or ALB, in such case client IP in the logs will be replaced with the last IP in X-Forwarded-For header (cannot be used with --behind-cloudflare)",
		},
		&support.ConfigOption{
			Name:        "rounding-slippage-filter",
			ConfigKey:   &config.RoundingSlippageFilter,
			OptType:     types.Int,
			FlagDefault: 1000,
			Required:    false,
			Usage:       "excludes trades from /trade_aggregations unless their rounding slippage is <x bps",
		},
		&support.ConfigOption{
			Name:      NetworkFlagName,
			ConfigKey: &config.Network,
			OptType:   types.String,
			Required:  false,
			CustomSetValue: func(co *support.ConfigOption) error {
				val := viper.GetString(co.Name)
				if val != "" && val != StellarPubnet && val != StellarTestnet {
					return fmt.Errorf("invalid network %s. Use '%s' or '%s'",
						val, StellarPubnet, StellarTestnet)
				}
				*co.ConfigKey.(*string) = val
				return nil
			},
			Usage: fmt.Sprintf("stellar public network, either '%s' or '%s'."+
				" It automatically configures network settings, including %s, %s, and %s.",
				StellarPubnet, StellarTestnet, NetworkPassphraseFlagName,
				HistoryArchiveURLsFlagName, CaptiveCoreConfigPathName),
		},
	}

	return config, flags
}

// NewAppFromFlags constructs a new Horizon App from the given command line flags
func NewAppFromFlags(config *Config, flags support.ConfigOptions) (*App, error) {
	err := ApplyFlags(config, flags, ApplyOptions{RequireCaptiveCoreConfig: true, AlwaysIngest: false})
	if err != nil {
		return nil, err
	}
	// Validate app-specific arguments
	if config.StellarCoreURL == "" {
		return nil, fmt.Errorf("flag --%s cannot be empty", StellarCoreURLFlagName)
	}
	if config.Ingest && !config.EnableCaptiveCoreIngestion && config.StellarCoreDatabaseURL == "" {
		return nil, fmt.Errorf("flag --%s cannot be empty", StellarCoreDBURLFlagName)
	}

	log.Infof("Initializing horizon...")
	app, err := NewApp(*config)
	if err != nil {
		return nil, fmt.Errorf("cannot initialize app: %s", err)
	}
	return app, nil
}

type ApplyOptions struct {
	AlwaysIngest             bool
	RequireCaptiveCoreConfig bool
}

type networkConfig struct {
	defaultConfig      []byte
	historyArchiveURLs []string
	networkPassphrase  string
}

var (
	//go:embed configs/captive-core-pubnet.cfg
	PubnetDefaultConfig []byte

	//go:embed configs/captive-core-testnet.cfg
	TestnetDefaultConfig []byte

	pubnetConf = networkConfig{
		defaultConfig:      PubnetDefaultConfig,
		historyArchiveURLs: network.PublicNetworkhistoryArchiveURLs,
		networkPassphrase:  network.PublicNetworkPassphrase,
	}

	testnetConf = networkConfig{
		defaultConfig:      TestnetDefaultConfig,
		historyArchiveURLs: network.TestNetworkhistoryArchiveURLs,
		networkPassphrase:  network.TestNetworkPassphrase,
	}
)

// getCaptiveCoreBinaryPath retrieves the path of the Captive Core binary
// Returns the path or an error if the binary is not found
func getCaptiveCoreBinaryPath() (string, error) {
	result, err := exec.LookPath("stellar-core")
	if err != nil {
		return "", err
	}
	return result, nil
}

// loadDefaultCaptiveCoreToml loads the default Captive Core TOML based on the default config data.
func loadDefaultCaptiveCoreToml(config *Config, defaultConfigData []byte) error {

	config.CaptiveCoreTomlParams.CoreBinaryPath = config.CaptiveCoreBinaryPath
	config.CaptiveCoreTomlParams.HistoryArchiveURLs = config.HistoryArchiveURLs
	config.CaptiveCoreTomlParams.NetworkPassphrase = config.NetworkPassphrase

	var err error
	config.CaptiveCoreToml, err = ledgerbackend.NewCaptiveCoreTomlFromData(defaultConfigData, config.CaptiveCoreTomlParams)
	if err != nil {
		return errors.Wrap(err, "invalid captive core toml")
	}
	return nil
}

// loadCaptiveCoreTomlFromFile loads the Captive Core TOML file from the specified path provided config.
func loadCaptiveCoreTomlFromFile(config *Config) error {
	var err error

	config.CaptiveCoreTomlParams.CoreBinaryPath = config.CaptiveCoreBinaryPath
	config.CaptiveCoreTomlParams.HistoryArchiveURLs = config.HistoryArchiveURLs
	config.CaptiveCoreTomlParams.NetworkPassphrase = config.NetworkPassphrase

	config.CaptiveCoreToml, err = ledgerbackend.NewCaptiveCoreTomlFromFile(config.CaptiveCoreConfigPath, config.CaptiveCoreTomlParams)
	if err != nil {
		return errors.Wrap(err, "invalid captive core toml file")
	}
	return nil
}

// createCaptiveCoreConfigFromNetwork generates the default Captive Core configuration.
// validates the configuration settings, sets default values, and loads the Captive Core TOML file.
func createCaptiveCoreConfigFromNetwork(config *Config) error {

	if config.NetworkPassphrase != "" {
		return fmt.Errorf("invalid config: %s not allowed with %s network", NetworkPassphraseFlagName, config.Network)
	}

	if len(config.HistoryArchiveURLs) > 0 {
		return fmt.Errorf("invalid config: %s not allowed with %s network", HistoryArchiveURLsFlagName, config.Network)
	}

	var defaultNetworkConfig networkConfig
	switch config.Network {
	case StellarPubnet:
		defaultNetworkConfig = pubnetConf
	case StellarTestnet:
		defaultNetworkConfig = testnetConf
	default:
		return fmt.Errorf("no default configuration found for network %s", config.Network)
	}
	config.NetworkPassphrase = defaultNetworkConfig.networkPassphrase
	config.HistoryArchiveURLs = defaultNetworkConfig.historyArchiveURLs

	if config.CaptiveCoreConfigPath == "" {
		return loadDefaultCaptiveCoreToml(config, defaultNetworkConfig.defaultConfig)
	}

	return loadCaptiveCoreTomlFromFile(config)
}

// createCaptiveCoreConfigFromParameters generates the Captive Core configuration.
// validates the configuration settings, sets necessary values, and loads the Captive Core TOML file.
func createCaptiveCoreConfigFromParameters(config *Config) error {

	if config.NetworkPassphrase == "" {
		return fmt.Errorf("%s must be set", NetworkPassphraseFlagName)
	}

	if len(config.HistoryArchiveURLs) == 0 {
		return fmt.Errorf("%s must be set", HistoryArchiveURLsFlagName)
	}

	if config.CaptiveCoreConfigPath != "" {
		return loadCaptiveCoreTomlFromFile(config)
	} else {
		var err error
		config.CaptiveCoreToml, err = ledgerbackend.NewCaptiveCoreToml(config.CaptiveCoreTomlParams)
		if err != nil {
			return errors.Wrap(err, "invalid captive core toml file")
		}
	}

	return nil
}

// setCaptiveCoreConfiguration prepares configuration for the Captive Core
func setCaptiveCoreConfiguration(config *Config) error {
	stdLog.Println("Preparing captive core...")

	// If the user didn't specify a Stellar Core binary, we can check the
	// $PATH and possibly fill it in for them.
	if config.CaptiveCoreBinaryPath == "" {
		var err error
		if config.CaptiveCoreBinaryPath, err = getCaptiveCoreBinaryPath(); err != nil {
			return fmt.Errorf("captive core requires %s", StellarCoreBinaryPathName)
		}
	}

	if config.Network != "" {
		err := createCaptiveCoreConfigFromNetwork(config)
		if err != nil {
			return errors.Wrap(err, "error generating default captive core config.")
		}
	} else {
		err := createCaptiveCoreConfigFromParameters(config)
		if err != nil {
			return errors.Wrap(err, "error generating captive core config.")
		}
	}

	// If we don't supply an explicit core URL and running captive core process with the http port enabled,
	// point to it.
	if config.StellarCoreURL == "" && config.CaptiveCoreToml.HTTPPort != 0 {
		config.StellarCoreURL = fmt.Sprintf("http://localhost:%d", config.CaptiveCoreToml.HTTPPort)
	}

	return nil
}

// ApplyFlags applies the command line flags on the given Config instance
func ApplyFlags(config *Config, flags support.ConfigOptions, options ApplyOptions) error {
	// Verify required options and load the config struct
	if err := flags.RequireE(); err != nil {
		return err
	}
	if err := flags.SetValues(); err != nil {
		return err
	}

	// Validate options that should be provided together
	if err := validateBothOrNeither("tls-cert", "tls-key"); err != nil {
		return err
	}

	if options.AlwaysIngest {
		config.Ingest = true
	}

	config.EnableIngestionFiltering = true

	if config.Ingest {
		// Migrations should be checked as early as possible. Apply and check
		// only on ingesting instances which are required to have write-access
		// to the DB.
		if config.ApplyMigrations {
			stdLog.Println("Applying DB migrations...")
			if err := applyMigrations(*config); err != nil {
				return err
			}
		}
		stdLog.Println("Checking DB migrations...")
		if err := checkMigrations(*config); err != nil {
			return err
		}

		if config.EnableCaptiveCoreIngestion {
<<<<<<< HEAD
			stdLog.Println("Preparing captive core...")

			binaryPath := viper.GetString(StellarCoreBinaryPathName)

			// If the user didn't specify a Stellar Core binary, we can check the
			// $PATH and possibly fill it in for them.
			if binaryPath == "" {
				if result, err := exec.LookPath("stellar-core"); err == nil {
					binaryPath = result
					viper.Set(StellarCoreBinaryPathName, binaryPath)
					config.CaptiveCoreBinaryPath = binaryPath
				} else {
					return fmt.Errorf("invalid config: captive core requires --%s. %s",
						StellarCoreBinaryPathName, captiveCoreMigrationHint)
				}
			} else {
				config.CaptiveCoreBinaryPath = binaryPath
			}

			config.CaptiveCoreTomlParams.CoreBinaryPath = config.CaptiveCoreBinaryPath
			if config.CaptiveCoreConfigPath == "" {
				if options.RequireCaptiveCoreConfig {
					var err error
					errorMessage := fmt.Errorf(
						"invalid config: captive core requires that --%s is set. %s",
						CaptiveCoreConfigPathName, captiveCoreMigrationHint,
					)

					var configFileName string
					// Default config files will be located along the binary in the release archive.
					switch config.NetworkPassphrase {
					case network.TestNetworkPassphrase:
						configFileName = "captive-core-testnet.cfg"
						config.HistoryArchiveURLs = []string{"https://history.stellar.org/prd/core-testnet/core_testnet_001/"}
					case network.PublicNetworkPassphrase:
						configFileName = "captive-core-pubnet.cfg"
						config.HistoryArchiveURLs = []string{"https://history.stellar.org/prd/core-live/core_live_001/"}
						config.UsingDefaultPubnetConfig = true
					default:
						return errorMessage
					}

					executablePath, err := os.Executable()
					if err != nil {
						return errorMessage
					}

					config.CaptiveCoreConfigPath = filepath.Join(filepath.Dir(executablePath), configFileName)
					if _, err = os.Stat(config.CaptiveCoreConfigPath); os.IsNotExist(err) {
						return errorMessage
					}

					config.CaptiveCoreTomlParams.NetworkPassphrase = config.NetworkPassphrase
					config.CaptiveCoreToml, err = ledgerbackend.NewCaptiveCoreTomlFromFile(config.CaptiveCoreConfigPath, config.CaptiveCoreTomlParams)
					if err != nil {
						return fmt.Errorf("Invalid captive core toml file %v", err)
					}
				} else {
					var err error
					config.CaptiveCoreTomlParams.HistoryArchiveURLs = config.HistoryArchiveURLs
					config.CaptiveCoreTomlParams.NetworkPassphrase = config.NetworkPassphrase
					config.CaptiveCoreToml, err = ledgerbackend.NewCaptiveCoreToml(config.CaptiveCoreTomlParams)
					if err != nil {
						return fmt.Errorf("Invalid captive core toml file %v", err)
					}
				}
			} else {
				var err error
				config.CaptiveCoreTomlParams.HistoryArchiveURLs = config.HistoryArchiveURLs
				config.CaptiveCoreTomlParams.NetworkPassphrase = config.NetworkPassphrase
				config.CaptiveCoreToml, err = ledgerbackend.NewCaptiveCoreTomlFromFile(config.CaptiveCoreConfigPath, config.CaptiveCoreTomlParams)
				if err != nil {
					return fmt.Errorf("Invalid captive core toml file %v", err)
				}
			}

			// If we don't supply an explicit core URL and we are running a local
			// captive core process with the http port enabled, point to it.
			if config.StellarCoreURL == "" && config.CaptiveCoreToml.HTTPPort != 0 {
				config.StellarCoreURL = fmt.Sprintf("http://localhost:%d", config.CaptiveCoreToml.HTTPPort)
				viper.Set(StellarCoreURLFlagName, config.StellarCoreURL)
=======
			err := setCaptiveCoreConfiguration(config)
			if err != nil {
				return errors.Wrap(err, "error generating captive core configuration")
>>>>>>> af7f09c8
			}
		}
	} else {
		if config.EnableCaptiveCoreIngestion && (config.CaptiveCoreBinaryPath != "" || config.CaptiveCoreConfigPath != "") {
			captiveCoreConfigFlag := captiveCoreConfigAppendPathName
			if viper.GetString(CaptiveCoreConfigPathName) != "" {
				captiveCoreConfigFlag = CaptiveCoreConfigPathName
			}
			return fmt.Errorf("Invalid config: one or more captive core params passed (--%s or --%s) but --ingest not set. "+captiveCoreMigrationHint,
				StellarCoreBinaryPathName, captiveCoreConfigFlag)
		}
		if config.StellarCoreDatabaseURL != "" {
			return fmt.Errorf("Invalid config: --%s passed but --ingest not set. ", StellarCoreDBURLFlagName)
		}
	}

	// Configure log file
	if config.LogFile != "" {
		logFile, err := os.OpenFile(config.LogFile, os.O_APPEND|os.O_CREATE|os.O_WRONLY, 0644)
		if err == nil {
			log.DefaultLogger.SetOutput(logFile)
		} else {
			return fmt.Errorf("Failed to open file to log: %s", err)
		}
	}

	// Configure log level
	log.DefaultLogger.SetLevel(config.LogLevel)

	// Configure DB params. When config.MaxDBConnections is set, set other
	// DB params to that value for backward compatibility.
	if config.MaxDBConnections != 0 {
		config.HorizonDBMaxOpenConnections = config.MaxDBConnections
		config.HorizonDBMaxIdleConnections = config.MaxDBConnections
	}

	if config.BehindCloudflare && config.BehindAWSLoadBalancer {
		return fmt.Errorf("Invalid config: Only one option of --behind-cloudflare and --behind-aws-load-balancer is allowed. If Horizon is behind both, use --behind-cloudflare only.")
	}

	return nil
}<|MERGE_RESOLUTION|>--- conflicted
+++ resolved
@@ -834,93 +834,9 @@
 		}
 
 		if config.EnableCaptiveCoreIngestion {
-<<<<<<< HEAD
-			stdLog.Println("Preparing captive core...")
-
-			binaryPath := viper.GetString(StellarCoreBinaryPathName)
-
-			// If the user didn't specify a Stellar Core binary, we can check the
-			// $PATH and possibly fill it in for them.
-			if binaryPath == "" {
-				if result, err := exec.LookPath("stellar-core"); err == nil {
-					binaryPath = result
-					viper.Set(StellarCoreBinaryPathName, binaryPath)
-					config.CaptiveCoreBinaryPath = binaryPath
-				} else {
-					return fmt.Errorf("invalid config: captive core requires --%s. %s",
-						StellarCoreBinaryPathName, captiveCoreMigrationHint)
-				}
-			} else {
-				config.CaptiveCoreBinaryPath = binaryPath
-			}
-
-			config.CaptiveCoreTomlParams.CoreBinaryPath = config.CaptiveCoreBinaryPath
-			if config.CaptiveCoreConfigPath == "" {
-				if options.RequireCaptiveCoreConfig {
-					var err error
-					errorMessage := fmt.Errorf(
-						"invalid config: captive core requires that --%s is set. %s",
-						CaptiveCoreConfigPathName, captiveCoreMigrationHint,
-					)
-
-					var configFileName string
-					// Default config files will be located along the binary in the release archive.
-					switch config.NetworkPassphrase {
-					case network.TestNetworkPassphrase:
-						configFileName = "captive-core-testnet.cfg"
-						config.HistoryArchiveURLs = []string{"https://history.stellar.org/prd/core-testnet/core_testnet_001/"}
-					case network.PublicNetworkPassphrase:
-						configFileName = "captive-core-pubnet.cfg"
-						config.HistoryArchiveURLs = []string{"https://history.stellar.org/prd/core-live/core_live_001/"}
-						config.UsingDefaultPubnetConfig = true
-					default:
-						return errorMessage
-					}
-
-					executablePath, err := os.Executable()
-					if err != nil {
-						return errorMessage
-					}
-
-					config.CaptiveCoreConfigPath = filepath.Join(filepath.Dir(executablePath), configFileName)
-					if _, err = os.Stat(config.CaptiveCoreConfigPath); os.IsNotExist(err) {
-						return errorMessage
-					}
-
-					config.CaptiveCoreTomlParams.NetworkPassphrase = config.NetworkPassphrase
-					config.CaptiveCoreToml, err = ledgerbackend.NewCaptiveCoreTomlFromFile(config.CaptiveCoreConfigPath, config.CaptiveCoreTomlParams)
-					if err != nil {
-						return fmt.Errorf("Invalid captive core toml file %v", err)
-					}
-				} else {
-					var err error
-					config.CaptiveCoreTomlParams.HistoryArchiveURLs = config.HistoryArchiveURLs
-					config.CaptiveCoreTomlParams.NetworkPassphrase = config.NetworkPassphrase
-					config.CaptiveCoreToml, err = ledgerbackend.NewCaptiveCoreToml(config.CaptiveCoreTomlParams)
-					if err != nil {
-						return fmt.Errorf("Invalid captive core toml file %v", err)
-					}
-				}
-			} else {
-				var err error
-				config.CaptiveCoreTomlParams.HistoryArchiveURLs = config.HistoryArchiveURLs
-				config.CaptiveCoreTomlParams.NetworkPassphrase = config.NetworkPassphrase
-				config.CaptiveCoreToml, err = ledgerbackend.NewCaptiveCoreTomlFromFile(config.CaptiveCoreConfigPath, config.CaptiveCoreTomlParams)
-				if err != nil {
-					return fmt.Errorf("Invalid captive core toml file %v", err)
-				}
-			}
-
-			// If we don't supply an explicit core URL and we are running a local
-			// captive core process with the http port enabled, point to it.
-			if config.StellarCoreURL == "" && config.CaptiveCoreToml.HTTPPort != 0 {
-				config.StellarCoreURL = fmt.Sprintf("http://localhost:%d", config.CaptiveCoreToml.HTTPPort)
-				viper.Set(StellarCoreURLFlagName, config.StellarCoreURL)
-=======
 			err := setCaptiveCoreConfiguration(config)
 			if err != nil {
 				return errors.Wrap(err, "error generating captive core configuration")
->>>>>>> af7f09c8
 			}
 		}
 	} else {
