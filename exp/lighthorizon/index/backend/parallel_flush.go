--- conflicted
+++ resolved
@@ -23,11 +23,10 @@
 
 	wg.Add(1)
 	go func() {
-<<<<<<< HEAD
-=======
-		// forces this async func to be waited on also, otherwise the outer method returns before this finishes.
->>>>>>> 1309a2b5
+		// forces this async func to be waited on also, otherwise the outer
+		// method returns before this finishes.
 		defer wg.Done()
+
 		for account, indexes := range allIndexes {
 			batches <- &batch{
 				account: account,
