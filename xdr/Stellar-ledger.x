// Copyright 2015 Stellar Development Foundation and contributors. Licensed
// under the Apache License, Version 2.0. See the COPYING file at the root
// of this distribution or at http://www.apache.org/licenses/LICENSE-2.0

%#include "xdr/Stellar-SCP.h"
%#include "xdr/Stellar-transaction.h"

namespace stellar
{

typedef opaque UpgradeType<128>;

enum StellarValueType
{
    STELLAR_VALUE_BASIC = 0,
    STELLAR_VALUE_SIGNED = 1
};

struct LedgerCloseValueSignature
{
    NodeID nodeID;       // which node introduced the value
    Signature signature; // nodeID's signature
};

/* StellarValue is the value used by SCP to reach consensus on a given ledger
 */
struct StellarValue
{
    Hash txSetHash;      // transaction set to apply to previous ledger
    TimePoint closeTime; // network close time

    // upgrades to apply to the previous ledger (usually empty)
    // this is a vector of encoded 'LedgerUpgrade' so that nodes can drop
    // unknown steps during consensus if needed.
    // see notes below on 'LedgerUpgrade' for more detail
    // max size is dictated by number of upgrade types (+ room for future)
    UpgradeType upgrades<6>;

    // reserved for future use
    union switch (StellarValueType v)
    {
    case STELLAR_VALUE_BASIC:
        void;
    case STELLAR_VALUE_SIGNED:
        LedgerCloseValueSignature lcValueSignature;
    }
    ext;
};

const MASK_LEDGER_HEADER_FLAGS = 0x7;

enum LedgerHeaderFlags
{
    DISABLE_LIQUIDITY_POOL_TRADING_FLAG = 0x1,
    DISABLE_LIQUIDITY_POOL_DEPOSIT_FLAG = 0x2,
    DISABLE_LIQUIDITY_POOL_WITHDRAWAL_FLAG = 0x4
};

struct LedgerHeaderExtensionV1
{
    uint32 flags; // LedgerHeaderFlags

    union switch (int v)
    {
    case 0:
        void;
    }
    ext;
};

/* The LedgerHeader is the highest level structure representing the
 * state of a ledger, cryptographically linked to previous ledgers.
 */
struct LedgerHeader
{
    uint32 ledgerVersion;    // the protocol version of the ledger
    Hash previousLedgerHash; // hash of the previous ledger header
    StellarValue scpValue;   // what consensus agreed to
    Hash txSetResultHash;    // the TransactionResultSet that led to this ledger
    Hash bucketListHash;     // hash of the ledger state

    uint32 ledgerSeq; // sequence number of this ledger

    int64 totalCoins; // total number of stroops in existence.
                      // 10,000,000 stroops in 1 XLM

    int64 feePool;       // fees burned since last inflation run
    uint32 inflationSeq; // inflation sequence number

    uint64 idPool; // last used global ID, used for generating objects

    uint32 baseFee;     // base fee per operation in stroops
    uint32 baseReserve; // account base reserve in stroops

    uint32 maxTxSetSize; // maximum size a transaction set can be

    Hash skipList[4]; // hashes of ledgers in the past. allows you to jump back
                      // in time without walking the chain back ledger by ledger
                      // each slot contains the oldest ledger that is mod of
                      // either 50  5000  50000 or 500000 depending on index
                      // skipList[0] mod(50), skipList[1] mod(5000), etc

    // reserved for future use
    union switch (int v)
    {
    case 0:
        void;
    case 1:
        LedgerHeaderExtensionV1 v1;
    }
    ext;
};

/* Ledger upgrades
note that the `upgrades` field from StellarValue is normalized such that
it only contains one entry per LedgerUpgradeType, and entries are sorted
in ascending order
*/
enum LedgerUpgradeType
{
    LEDGER_UPGRADE_VERSION = 1,
    LEDGER_UPGRADE_BASE_FEE = 2,
    LEDGER_UPGRADE_MAX_TX_SET_SIZE = 3,
    LEDGER_UPGRADE_BASE_RESERVE = 4,
    LEDGER_UPGRADE_FLAGS = 5,
    LEDGER_UPGRADE_CONFIG = 6,
    LEDGER_UPGRADE_MAX_SOROBAN_TX_SET_SIZE = 7
};

struct ConfigUpgradeSetKey {
    Hash contractID;
    Hash contentHash;
};

union LedgerUpgrade switch (LedgerUpgradeType type)
{
case LEDGER_UPGRADE_VERSION:
    uint32 newLedgerVersion; // update ledgerVersion
case LEDGER_UPGRADE_BASE_FEE:
    uint32 newBaseFee; // update baseFee
case LEDGER_UPGRADE_MAX_TX_SET_SIZE:
    uint32 newMaxTxSetSize; // update maxTxSetSize
case LEDGER_UPGRADE_BASE_RESERVE:
    uint32 newBaseReserve; // update baseReserve
case LEDGER_UPGRADE_FLAGS:
    uint32 newFlags; // update flags
case LEDGER_UPGRADE_CONFIG:
    // Update arbitrary `ConfigSetting` entries identified by the key.
    ConfigUpgradeSetKey newConfig;
case LEDGER_UPGRADE_MAX_SOROBAN_TX_SET_SIZE:
    // Update ConfigSettingContractExecutionLanesV0.ledgerMaxTxCount without
    // using `LEDGER_UPGRADE_CONFIG`.
    uint32 newMaxSorobanTxSetSize;
};

struct ConfigUpgradeSet {
    ConfigSettingEntry updatedEntry<>;
};

/* Entries used to define the bucket list */
enum BucketEntryType
{
    METAENTRY =
        -1, // At-and-after protocol 11: bucket metadata, should come first.
    LIVEENTRY = 0, // Before protocol 11: created-or-updated;
                   // At-and-after protocol 11: only updated.
    DEADENTRY = 1,
    INITENTRY = 2 // At-and-after protocol 11: only created.
};

struct BucketMetadata
{
    // Indicates the protocol version used to create / merge this bucket.
    uint32 ledgerVersion;

    // reserved for future use
    union switch (int v)
    {
    case 0:
        void;
    }
    ext;
};

union BucketEntry switch (BucketEntryType type)
{
case LIVEENTRY:
case INITENTRY:
    LedgerEntry liveEntry;

case DEADENTRY:
    LedgerKey deadEntry;
case METAENTRY:
    BucketMetadata metaEntry;
};

enum TxSetComponentType
{
  // txs with effective fee <= bid derived from a base fee (if any).
  // If base fee is not specified, no discount is applied.
  TXSET_COMP_TXS_MAYBE_DISCOUNTED_FEE = 0
};

union TxSetComponent switch (TxSetComponentType type)
{
case TXSET_COMP_TXS_MAYBE_DISCOUNTED_FEE:
  struct
  {
    int64* baseFee;
    TransactionEnvelope txs<>;
  } txsMaybeDiscountedFee;
};

union TransactionPhase switch (int v)
{
case 0:
    TxSetComponent v0Components<>;
};

// Transaction sets are the unit used by SCP to decide on transitions
// between ledgers
struct TransactionSet
{
    Hash previousLedgerHash;
    TransactionEnvelope txs<>;
};

struct TransactionSetV1
{
    Hash previousLedgerHash;
    TransactionPhase phases<>;
};

union GeneralizedTransactionSet switch (int v)
{
// We consider the legacy TransactionSet to be v0.
case 1:
    TransactionSetV1 v1TxSet;
};

struct TransactionResultPair
{
    Hash transactionHash;
    TransactionResult result; // result for the transaction
};

// TransactionResultSet is used to recover results between ledgers
struct TransactionResultSet
{
    TransactionResultPair results<>;
};

// Entries below are used in the historical subsystem

struct TransactionHistoryEntry
{
    uint32 ledgerSeq;
    TransactionSet txSet;

    // when v != 0, txSet must be empty
    union switch (int v)
    {
    case 0:
        void;
    case 1:
        GeneralizedTransactionSet generalizedTxSet;
    }
    ext;
};

struct TransactionHistoryResultEntry
{
    uint32 ledgerSeq;
    TransactionResultSet txResultSet;

    // reserved for future use
    union switch (int v)
    {
    case 0:
        void;
    }
    ext;
};

struct LedgerHeaderHistoryEntry
{
    Hash hash;
    LedgerHeader header;

    // reserved for future use
    union switch (int v)
    {
    case 0:
        void;
    }
    ext;
};

// historical SCP messages

struct LedgerSCPMessages
{
    uint32 ledgerSeq;
    SCPEnvelope messages<>;
};

// note: ledgerMessages may refer to any quorumSets encountered
// in the file so far, not just the one from this entry
struct SCPHistoryEntryV0
{
    SCPQuorumSet quorumSets<>; // additional quorum sets used by ledgerMessages
    LedgerSCPMessages ledgerMessages;
};

// SCP history file is an array of these
union SCPHistoryEntry switch (int v)
{
case 0:
    SCPHistoryEntryV0 v0;
};

// represents the meta in the transaction table history

// STATE is emitted every time a ledger entry is modified/deleted
// and the entry was not already modified in the current ledger

enum LedgerEntryChangeType
{
    LEDGER_ENTRY_CREATED = 0, // entry was added to the ledger
    LEDGER_ENTRY_UPDATED = 1, // entry was modified in the ledger
    LEDGER_ENTRY_REMOVED = 2, // entry was removed from the ledger
    LEDGER_ENTRY_STATE = 3    // value of the entry
};

union LedgerEntryChange switch (LedgerEntryChangeType type)
{
case LEDGER_ENTRY_CREATED:
    LedgerEntry created;
case LEDGER_ENTRY_UPDATED:
    LedgerEntry updated;
case LEDGER_ENTRY_REMOVED:
    LedgerKey removed;
case LEDGER_ENTRY_STATE:
    LedgerEntry state;
};

typedef LedgerEntryChange LedgerEntryChanges<>;

struct OperationMeta
{
    LedgerEntryChanges changes;
};

struct TransactionMetaV1
{
    LedgerEntryChanges txChanges; // tx level changes if any
    OperationMeta operations<>;   // meta for each operation
};

struct TransactionMetaV2
{
    LedgerEntryChanges txChangesBefore; // tx level changes before operations
                                        // are applied if any
    OperationMeta operations<>;         // meta for each operation
    LedgerEntryChanges txChangesAfter;  // tx level changes after operations are
                                        // applied if any
};

enum ContractEventType
{
    SYSTEM = 0,
    CONTRACT = 1,
    DIAGNOSTIC = 2
};

struct ContractEvent
{
    // We can use this to add more fields, or because it
    // is first, to change ContractEvent into a union.
    ExtensionPoint ext;

    Hash* contractID;
    ContractEventType type;

    union switch (int v)
    {
    case 0:
        struct
        {
            SCVal topics<>;
            SCVal data;
        } v0;
    }
    body;
};

struct DiagnosticEvent
{
    bool inSuccessfulContractCall;
    ContractEvent event;
};

struct SorobanTransactionMeta 
{
    ExtensionPoint ext;

    ContractEvent events<>;             // custom events populated by the
                                        // contracts themselves.
    SCVal returnValue;                  // return value of the host fn invocation

    // Diagnostics events that are not hashed.
    // This will contain all contract and diagnostic events. Even ones
    // that were emitted in a failed contract call.
    DiagnosticEvent diagnosticEvents<>;
};

struct TransactionMetaV3
{
    ExtensionPoint ext;

    LedgerEntryChanges txChangesBefore;  // tx level changes before operations
                                         // are applied if any
    OperationMeta operations<>;          // meta for each operation
    LedgerEntryChanges txChangesAfter;   // tx level changes after operations are
                                         // applied if any
    SorobanTransactionMeta* sorobanMeta; // Soroban-specific meta (only for 
                                         // Soroban transactions).
};

// This is in Stellar-ledger.x to due to a circular dependency 
struct InvokeHostFunctionSuccessPreImage
{
    SCVal returnValue;
    ContractEvent events<>;
};

// this is the meta produced when applying transactions
// it does not include pre-apply updates such as fees
union TransactionMeta switch (int v)
{
case 0:
    OperationMeta operations<>;
case 1:
    TransactionMetaV1 v1;
case 2:
    TransactionMetaV2 v2;
case 3:
    TransactionMetaV3 v3;
};

// This struct groups together changes on a per transaction basis
// note however that fees and transaction application are done in separate
// phases
struct TransactionResultMeta
{
    TransactionResultPair result;
    LedgerEntryChanges feeProcessing;
    TransactionMeta txApplyProcessing;
};

// this represents a single upgrade that was performed as part of a ledger
// upgrade
struct UpgradeEntryMeta
{
    LedgerUpgrade upgrade;
    LedgerEntryChanges changes;
};

struct LedgerCloseMetaV0
{
    LedgerHeaderHistoryEntry ledgerHeader;
    // NB: txSet is sorted in "Hash order"
    TransactionSet txSet;

    // NB: transactions are sorted in apply order here
    // fees for all transactions are processed first
    // followed by applying transactions
    TransactionResultMeta txProcessing<>;

    // upgrades are applied last
    UpgradeEntryMeta upgradesProcessing<>;

    // other misc information attached to the ledger close
    SCPHistoryEntry scpInfo<>;
};

struct LedgerCloseMetaV1
{
<<<<<<< HEAD
=======
    // We forgot to add an ExtensionPoint in v0 but at least
    // we can add one now in v1.
    ExtensionPoint ext;

>>>>>>> 38f67b9e
    LedgerHeaderHistoryEntry ledgerHeader;

    GeneralizedTransactionSet txSet;

    // NB: transactions are sorted in apply order here
    // fees for all transactions are processed first
    // followed by applying transactions
    TransactionResultMeta txProcessing<>;

    // upgrades are applied last
    UpgradeEntryMeta upgradesProcessing<>;

    // other misc information attached to the ledger close
    SCPHistoryEntry scpInfo<>;
<<<<<<< HEAD
=======

    // Size in bytes of BucketList, to support downstream
    // systems calculating storage fees correctly.
    uint64 totalByteSizeOfBucketList;

    // Temp keys that are being evicted at this ledger.
    LedgerKey evictedTemporaryLedgerKeys<>;

    // Archived restorable ledger entries that are being
    // evicted at this ledger.
    LedgerEntry evictedPersistentLedgerEntries<>;
>>>>>>> 38f67b9e
};

union LedgerCloseMeta switch (int v)
{
case 0:
    LedgerCloseMetaV0 v0;
case 1:
    LedgerCloseMetaV1 v1;
};
}<|MERGE_RESOLUTION|>--- conflicted
+++ resolved
@@ -486,13 +486,10 @@
 
 struct LedgerCloseMetaV1
 {
-<<<<<<< HEAD
-=======
     // We forgot to add an ExtensionPoint in v0 but at least
     // we can add one now in v1.
     ExtensionPoint ext;
 
->>>>>>> 38f67b9e
     LedgerHeaderHistoryEntry ledgerHeader;
 
     GeneralizedTransactionSet txSet;
@@ -507,8 +504,6 @@
 
     // other misc information attached to the ledger close
     SCPHistoryEntry scpInfo<>;
-<<<<<<< HEAD
-=======
 
     // Size in bytes of BucketList, to support downstream
     // systems calculating storage fees correctly.
@@ -520,7 +515,6 @@
     // Archived restorable ledger entries that are being
     // evicted at this ledger.
     LedgerEntry evictedPersistentLedgerEntries<>;
->>>>>>> 38f67b9e
 };
 
 union LedgerCloseMeta switch (int v)
